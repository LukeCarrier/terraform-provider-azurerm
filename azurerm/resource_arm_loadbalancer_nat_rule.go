package azurerm

import (
	"fmt"
	"log"
	"time"

	"github.com/Azure/azure-sdk-for-go/services/network/mgmt/2018-04-01/network"
	"github.com/hashicorp/terraform/helper/resource"
	"github.com/hashicorp/terraform/helper/schema"
	"github.com/hashicorp/terraform/helper/validation"
	"github.com/terraform-providers/terraform-provider-azurerm/azurerm/helpers/azure"
	"github.com/terraform-providers/terraform-provider-azurerm/azurerm/helpers/suppress"
	"github.com/terraform-providers/terraform-provider-azurerm/azurerm/helpers/validate"
	"github.com/terraform-providers/terraform-provider-azurerm/azurerm/utils"
)

func resourceArmLoadBalancerNatRule() *schema.Resource {
	return &schema.Resource{
		Create: resourceArmLoadBalancerNatRuleCreateUpdate,
		Read:   resourceArmLoadBalancerNatRuleRead,
		Update: resourceArmLoadBalancerNatRuleCreateUpdate,
		Delete: resourceArmLoadBalancerNatRuleDelete,

		Importer: &schema.ResourceImporter{
			State: loadBalancerSubResourceStateImporter,
		},

		Schema: map[string]*schema.Schema{
			"name": {
				Type:         schema.TypeString,
				Required:     true,
				ForceNew:     true,
				ValidateFunc: validation.NoZeroValues,
			},

			"location": deprecatedLocationSchema(),

			"resource_group_name": resourceGroupNameSchema(),

			"loadbalancer_id": {
				Type:         schema.TypeString,
				Required:     true,
				ForceNew:     true,
				ValidateFunc: azure.ValidateResourceID,
			},

			"protocol": {
				Type:             schema.TypeString,
				Required:         true,
				StateFunc:        ignoreCaseStateFunc,
				DiffSuppressFunc: suppress.CaseDifference,
				ValidateFunc: validation.StringInSlice([]string{
					string(network.TransportProtocolAll),
					string(network.TransportProtocolTCP),
					string(network.TransportProtocolUDP),
				}, true),
			},

			"enable_floating_ip": {
				Type:     schema.TypeBool,
				Optional: true,
				Computed: true,
			},

			"frontend_port": {
				Type:         schema.TypeInt,
				Required:     true,
				ValidateFunc: validate.PortNumber,
			},

			"backend_port": {
				Type:         schema.TypeInt,
				Required:     true,
				ValidateFunc: validate.PortNumber,
			},

			"frontend_ip_configuration_name": {
				Type:         schema.TypeString,
				Required:     true,
				ValidateFunc: validation.NoZeroValues,
			},

			"frontend_ip_configuration_id": {
				Type:     schema.TypeString,
				Computed: true,
			},

			"backend_ip_configuration_id": {
				Type:     schema.TypeString,
				Computed: true,
			},
		},
	}
}

func resourceArmLoadBalancerNatRuleCreateUpdate(d *schema.ResourceData, meta interface{}) error {
	client := meta.(*ArmClient).loadBalancerClient
	ctx := meta.(*ArmClient).StopContext

	loadBalancerID := d.Get("loadbalancer_id").(string)
	armMutexKV.Lock(loadBalancerID)
	defer armMutexKV.Unlock(loadBalancerID)

	loadBalancer, exists, err := retrieveLoadBalancerById(loadBalancerID, meta)
	if err != nil {
<<<<<<< HEAD
		return errwrap.Wrapf("Error Getting Load Balancer By ID {{err}}", err)
=======
		return fmt.Errorf("Error Getting LoadBalancer By ID: %+v", err)
>>>>>>> 249a7909
	}
	if !exists {
		d.SetId("")
		log.Printf("[INFO] Load Balancer %q not found. Removing from state", d.Get("name").(string))
		return nil
	}

	newNatRule, err := expandAzureRmLoadBalancerNatRule(d, loadBalancer)
	if err != nil {
		return fmt.Errorf("Error Expanding NAT Rule: %+v", err)
	}

	natRules := append(*loadBalancer.LoadBalancerPropertiesFormat.InboundNatRules, *newNatRule)

	existingNatRule, existingNatRuleIndex, exists := findLoadBalancerNatRuleByName(loadBalancer, d.Get("name").(string))
	if exists {
		if d.Get("name").(string) == *existingNatRule.Name {
			// this nat rule is being updated/reapplied remove old copy from the slice
			natRules = append(natRules[:existingNatRuleIndex], natRules[existingNatRuleIndex+1:]...)
		}
	}

	loadBalancer.LoadBalancerPropertiesFormat.InboundNatRules = &natRules
	resGroup, loadBalancerName, err := resourceGroupAndLBNameFromId(d.Get("loadbalancer_id").(string))
	if err != nil {
		return fmt.Errorf("Error Getting Load Balancer Name and Group: %+v", err)
	}

	future, err := client.CreateOrUpdate(ctx, resGroup, loadBalancerName, *loadBalancer)
	if err != nil {
		return fmt.Errorf("Error Creating / Updating Load Balancer %q (Resource Group %q): %+v", loadBalancerName, resGroup, err)
	}

	err = future.WaitForCompletionRef(ctx, client.Client)
	if err != nil {
		return fmt.Errorf("Error waiting for completion of Load Balancer %q (Resource Group %q): %+v", loadBalancerName, resGroup, err)
	}

	read, err := client.Get(ctx, resGroup, loadBalancerName, "")
	if err != nil {
		return fmt.Errorf("Error retrieving Load Balancer %q (Resource Group %q): %+v", loadBalancerName, resGroup, err)
	}

	if read.ID == nil {
		return fmt.Errorf("Cannot read Load Balancer %q (Resource Group %q) ID", loadBalancerName, resGroup)
	}

	var natRuleId string
	for _, InboundNatRule := range *(*read.LoadBalancerPropertiesFormat).InboundNatRules {
		if *InboundNatRule.Name == d.Get("name").(string) {
			natRuleId = *InboundNatRule.ID
		}
	}

	if natRuleId != "" {
		d.SetId(natRuleId)
	} else {
		return fmt.Errorf("Cannot find created Load Balancer NAT Rule ID %q", natRuleId)
	}

	// TODO: is this still needed?
	log.Printf("[DEBUG] Waiting for Load Balancer (%s) to become available", loadBalancerName)
	stateConf := &resource.StateChangeConf{
		Pending: []string{"Accepted", "Updating"},
		Target:  []string{"Succeeded"},
		Refresh: loadbalancerStateRefreshFunc(ctx, client, resGroup, loadBalancerName),
		Timeout: 10 * time.Minute,
	}
	if _, err := stateConf.WaitForState(); err != nil {
		return fmt.Errorf("Error waiting for Load Balancer (%s) to become available: %s", loadBalancerName, err)
	}

	return resourceArmLoadBalancerNatRuleRead(d, meta)
}

func resourceArmLoadBalancerNatRuleRead(d *schema.ResourceData, meta interface{}) error {
	id, err := parseAzureResourceID(d.Id())
	if err != nil {
		return err
	}
	name := id.Path["inboundNatRules"]

	loadBalancer, exists, err := retrieveLoadBalancerById(d.Get("loadbalancer_id").(string), meta)
	if err != nil {
		return fmt.Errorf("Error Getting Load Balancer By ID: %+v", err)
	}
	if !exists {
		d.SetId("")
		log.Printf("[INFO] Load Balancer %q not found. Removing from state", name)
		return nil
	}

	config, _, exists := findLoadBalancerNatRuleByName(loadBalancer, name)
	if !exists {
		d.SetId("")
		log.Printf("[INFO] Load Balancer Nat Rule %q not found. Removing from state", name)
		return nil
	}

	d.Set("name", config.Name)
	d.Set("resource_group_name", id.ResourceGroup)

	if props := config.InboundNatRulePropertiesFormat; props != nil {
		d.Set("protocol", props.Protocol)
		d.Set("frontend_port", props.FrontendPort)
		d.Set("backend_port", props.BackendPort)
		d.Set("enable_floating_ip", props.EnableFloatingIP)

		if ipconfiguration := props.FrontendIPConfiguration; ipconfiguration != nil {
			fipID, err := parseAzureResourceID(*ipconfiguration.ID)
			if err != nil {
				return err
			}

			d.Set("frontend_ip_configuration_name", fipID.Path["frontendIPConfigurations"])
			d.Set("frontend_ip_configuration_id", ipconfiguration.ID)
		}

		if ipconfiguration := props.BackendIPConfiguration; ipconfiguration != nil {
			d.Set("backend_ip_configuration_id", ipconfiguration.ID)
		}
	}

	return nil
}

func resourceArmLoadBalancerNatRuleDelete(d *schema.ResourceData, meta interface{}) error {
	client := meta.(*ArmClient).loadBalancerClient
	ctx := meta.(*ArmClient).StopContext

	loadBalancerID := d.Get("loadbalancer_id").(string)
	armMutexKV.Lock(loadBalancerID)
	defer armMutexKV.Unlock(loadBalancerID)

	loadBalancer, exists, err := retrieveLoadBalancerById(loadBalancerID, meta)
	if err != nil {
		return fmt.Errorf("Error Getting Load Balancer By ID: %+v", err)
	}
	if !exists {
		d.SetId("")
		return nil
	}

	_, index, exists := findLoadBalancerNatRuleByName(loadBalancer, d.Get("name").(string))
	if !exists {
		return nil
	}

	oldNatRules := *loadBalancer.LoadBalancerPropertiesFormat.InboundNatRules
	newNatRules := append(oldNatRules[:index], oldNatRules[index+1:]...)
	loadBalancer.LoadBalancerPropertiesFormat.InboundNatRules = &newNatRules

	resGroup, loadBalancerName, err := resourceGroupAndLBNameFromId(d.Get("loadbalancer_id").(string))
	if err != nil {
		return fmt.Errorf("Error Getting Load Balancer Name and Group: %+v", err)
	}

	future, err := client.CreateOrUpdate(ctx, resGroup, loadBalancerName, *loadBalancer)
	if err != nil {
		return fmt.Errorf("Error Creating/Updating Load Balancer %q (Resource Group %q) %+v", loadBalancerName, resGroup, err)
	}

	err = future.WaitForCompletionRef(ctx, client.Client)
	if err != nil {
		return fmt.Errorf("Error waiting for the completion of Load Balancer updates for %q (Resource Group %q) %+v", loadBalancerName, resGroup, err)
	}

	read, err := client.Get(ctx, resGroup, loadBalancerName, "")
	if err != nil {
		return fmt.Errorf("Error retrieving Load Balancer %q (Resource Group %q): %+v", loadBalancerName, resGroup, err)
	}
	if read.ID == nil {
		return fmt.Errorf("Cannot read Load Balancer %q (resource group %q) ID", loadBalancerName, resGroup)
	}

	return nil
}

func expandAzureRmLoadBalancerNatRule(d *schema.ResourceData, lb *network.LoadBalancer) (*network.InboundNatRule, error) {

	properties := network.InboundNatRulePropertiesFormat{
		Protocol:     network.TransportProtocol(d.Get("protocol").(string)),
		FrontendPort: utils.Int32(int32(d.Get("frontend_port").(int))),
		BackendPort:  utils.Int32(int32(d.Get("backend_port").(int))),
	}

	if v, ok := d.GetOk("enable_floating_ip"); ok {
		properties.EnableFloatingIP = utils.Bool(v.(bool))
	}

	if v := d.Get("frontend_ip_configuration_name").(string); v != "" {
		rule, _, exists := findLoadBalancerFrontEndIpConfigurationByName(lb, v)
		if !exists {
			return nil, fmt.Errorf("[ERROR] Cannot find FrontEnd IP Configuration with the name %s", v)
		}

		properties.FrontendIPConfiguration = &network.SubResource{
			ID: rule.ID,
		}
	}

	natRule := network.InboundNatRule{
		Name: utils.String(d.Get("name").(string)),
		InboundNatRulePropertiesFormat: &properties,
	}

	return &natRule, nil
}<|MERGE_RESOLUTION|>--- conflicted
+++ resolved
@@ -104,11 +104,7 @@
 
 	loadBalancer, exists, err := retrieveLoadBalancerById(loadBalancerID, meta)
 	if err != nil {
-<<<<<<< HEAD
-		return errwrap.Wrapf("Error Getting Load Balancer By ID {{err}}", err)
-=======
 		return fmt.Errorf("Error Getting LoadBalancer By ID: %+v", err)
->>>>>>> 249a7909
 	}
 	if !exists {
 		d.SetId("")
