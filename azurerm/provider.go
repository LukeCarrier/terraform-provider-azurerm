package azurerm

import (
	"fmt"
	"log"

	"github.com/hashicorp/go-azure-helpers/authentication"
	"github.com/hashicorp/terraform/helper/schema"
	"github.com/hashicorp/terraform/terraform"
	"github.com/terraform-providers/terraform-provider-azurerm/azurerm/helpers/validate"
	"github.com/terraform-providers/terraform-provider-azurerm/azurerm/internal/services/common"
)

// Provider returns a terraform.ResourceProvider.
func Provider() terraform.ResourceProvider {
	// NOTE: as part of migrating Data Sources/Resources into Packages - we should be able to use
	// the Service Registration interface to gradually migrate Data Sources/Resources over to the
	// new pattern.
	// However this requires that the following be done first:
	//  1. (DONE) Migrating the top level functions into the internal package
	//	2. (DONE) Finish migrating the SDK Clients into Packages
	//	3. (DONE) Switch the remaining resources over to the new Storage SDK
	//		(so we can remove `getBlobStorageClientForStorageAccount` from `config.go`)
	//	4. Making the SDK Clients public in the ArmClient prior to moving
	//  5. Introducing a parent struct which becomes a nested field in `config.go`
	//  	for those properties, to ease migration (probably internal/common/clients.go)
	//	6. Migrating references from the `ArmClient` to the new parent client
	//
	// For the moment/until that's done, we'll have to continue defining these inline
	supportedServices := []common.ServiceRegistration{}

	dataSources := map[string]*schema.Resource{
		"azurerm_api_management":                         dataSourceApiManagementService(),
		"azurerm_api_management_api":                     dataSourceApiManagementApi(),
		"azurerm_api_management_group":                   dataSourceApiManagementGroup(),
		"azurerm_api_management_product":                 dataSourceApiManagementProduct(),
		"azurerm_api_management_user":                    dataSourceArmApiManagementUser(),
		"azurerm_app_service_plan":                       dataSourceAppServicePlan(),
		"azurerm_app_service":                            dataSourceArmAppService(),
		"azurerm_application_insights":                   dataSourceArmApplicationInsights(),
		"azurerm_application_security_group":             dataSourceArmApplicationSecurityGroup(),
		"azurerm_automation_variable_bool":               dataSourceArmAutomationVariableBool(),
		"azurerm_automation_variable_datetime":           dataSourceArmAutomationVariableDateTime(),
		"azurerm_automation_variable_int":                dataSourceArmAutomationVariableInt(),
		"azurerm_automation_variable_string":             dataSourceArmAutomationVariableString(),
		"azurerm_availability_set":                       dataSourceArmAvailabilitySet(),
		"azurerm_azuread_application":                    dataSourceArmAzureADApplication(),
		"azurerm_azuread_service_principal":              dataSourceArmActiveDirectoryServicePrincipal(),
		"azurerm_batch_account":                          dataSourceArmBatchAccount(),
		"azurerm_batch_certificate":                      dataSourceArmBatchCertificate(),
		"azurerm_batch_pool":                             dataSourceArmBatchPool(),
		"azurerm_builtin_role_definition":                dataSourceArmBuiltInRoleDefinition(),
		"azurerm_cdn_profile":                            dataSourceArmCdnProfile(),
		"azurerm_client_config":                          dataSourceArmClientConfig(),
		"azurerm_kubernetes_service_versions":            dataSourceArmKubernetesServiceVersions(),
		"azurerm_container_registry":                     dataSourceArmContainerRegistry(),
		"azurerm_cosmosdb_account":                       dataSourceArmCosmosDbAccount(),
		"azurerm_data_lake_store":                        dataSourceArmDataLakeStoreAccount(),
		"azurerm_dev_test_lab":                           dataSourceArmDevTestLab(),
		"azurerm_dev_test_virtual_network":               dataSourceArmDevTestVirtualNetwork(),
		"azurerm_dns_zone":                               dataSourceArmDnsZone(),
		"azurerm_eventhub_namespace":                     dataSourceEventHubNamespace(),
		"azurerm_express_route_circuit":                  dataSourceArmExpressRouteCircuit(),
		"azurerm_firewall":                               dataSourceArmFirewall(),
		"azurerm_image":                                  dataSourceArmImage(),
		"azurerm_hdinsight_cluster":                      dataSourceArmHDInsightSparkCluster(),
		"azurerm_maps_account":                           dataSourceArmMapsAccount(),
		"azurerm_key_vault_access_policy":                dataSourceArmKeyVaultAccessPolicy(),
		"azurerm_key_vault_key":                          dataSourceArmKeyVaultKey(),
		"azurerm_key_vault_secret":                       dataSourceArmKeyVaultSecret(),
		"azurerm_key_vault":                              dataSourceArmKeyVault(),
		"azurerm_kubernetes_cluster":                     dataSourceArmKubernetesCluster(),
		"azurerm_lb":                                     dataSourceArmLoadBalancer(),
		"azurerm_lb_backend_address_pool":                dataSourceArmLoadBalancerBackendAddressPool(),
		"azurerm_log_analytics_workspace":                dataSourceLogAnalyticsWorkspace(),
		"azurerm_logic_app_workflow":                     dataSourceArmLogicAppWorkflow(),
		"azurerm_managed_disk":                           dataSourceArmManagedDisk(),
		"azurerm_management_group":                       dataSourceArmManagementGroup(),
		"azurerm_monitor_action_group":                   dataSourceArmMonitorActionGroup(),
		"azurerm_monitor_diagnostic_categories":          dataSourceArmMonitorDiagnosticCategories(),
		"azurerm_monitor_log_profile":                    dataSourceArmMonitorLogProfile(),
		"azurerm_mssql_elasticpool":                      dataSourceArmMsSqlElasticpool(),
		"azurerm_network_ddos_protection_plan":           dataSourceNetworkDDoSProtectionPlan(),
		"azurerm_network_interface":                      dataSourceArmNetworkInterface(),
		"azurerm_network_security_group":                 dataSourceArmNetworkSecurityGroup(),
		"azurerm_network_watcher":                        dataSourceArmNetworkWatcher(),
		"azurerm_notification_hub_namespace":             dataSourceNotificationHubNamespace(),
		"azurerm_notification_hub":                       dataSourceNotificationHub(),
		"azurerm_platform_image":                         dataSourceArmPlatformImage(),
		"azurerm_policy_definition":                      dataSourceArmPolicyDefinition(),
		"azurerm_proximity_placement_group":              dataSourceArmProximityPlacementGroup(),
		"azurerm_public_ip":                              dataSourceArmPublicIP(),
		"azurerm_public_ips":                             dataSourceArmPublicIPs(),
		"azurerm_recovery_services_vault":                dataSourceArmRecoveryServicesVault(),
		"azurerm_recovery_services_protection_policy_vm": dataSourceArmRecoveryServicesProtectionPolicyVm(),
		"azurerm_redis_cache":                            dataSourceArmRedisCache(),
		"azurerm_resource_group":                         dataSourceArmResourceGroup(),
		"azurerm_role_definition":                        dataSourceArmRoleDefinition(),
		"azurerm_route_table":                            dataSourceArmRouteTable(),
		"azurerm_scheduler_job_collection":               dataSourceArmSchedulerJobCollection(),
		"azurerm_servicebus_namespace":                   dataSourceArmServiceBusNamespace(),
		"azurerm_shared_image_gallery":                   dataSourceArmSharedImageGallery(),
		"azurerm_shared_image_version":                   dataSourceArmSharedImageVersion(),
		"azurerm_shared_image":                           dataSourceArmSharedImage(),
		"azurerm_snapshot":                               dataSourceArmSnapshot(),
		"azurerm_sql_server":                             dataSourceSqlServer(),
		"azurerm_sql_database":                           dataSourceSqlDatabase(),
		"azurerm_stream_analytics_job":                   dataSourceArmStreamAnalyticsJob(),
		"azurerm_storage_account_blob_container_sas":     dataSourceArmStorageAccountBlobContainerSharedAccessSignature(),
		"azurerm_storage_account_sas":                    dataSourceArmStorageAccountSharedAccessSignature(),
		"azurerm_storage_account":                        dataSourceArmStorageAccount(),
		"azurerm_subnet":                                 dataSourceArmSubnet(),
		"azurerm_subscription":                           dataSourceArmSubscription(),
		"azurerm_subscriptions":                          dataSourceArmSubscriptions(),
		"azurerm_traffic_manager_geographical_location":  dataSourceArmTrafficManagerGeographicalLocation(),
		"azurerm_user_assigned_identity":                 dataSourceArmUserAssignedIdentity(),
		"azurerm_virtual_machine":                        dataSourceArmVirtualMachine(),
		"azurerm_virtual_network_gateway":                dataSourceArmVirtualNetworkGateway(),
		"azurerm_virtual_network_gateway_connection":     dataSourceArmVirtualNetworkGatewayConnection(),
		"azurerm_virtual_network":                        dataSourceArmVirtualNetwork(),
	}

	resources := map[string]*schema.Resource{
		"azurerm_analysis_services_server":                           resourceArmAnalysisServicesServer(),
		"azurerm_api_management":                                     resourceArmApiManagementService(),
		"azurerm_api_management_api":                                 resourceArmApiManagementApi(),
		"azurerm_api_management_api_operation":                       resourceArmApiManagementApiOperation(),
		"azurerm_api_management_api_operation_policy":                resourceArmApiManagementApiOperationPolicy(),
		"azurerm_api_management_api_policy":                          resourceArmApiManagementApiPolicy(),
		"azurerm_api_management_api_schema":                          resourceArmApiManagementApiSchema(),
		"azurerm_api_management_api_version_set":                     resourceArmApiManagementApiVersionSet(),
		"azurerm_api_management_authorization_server":                resourceArmApiManagementAuthorizationServer(),
		"azurerm_api_management_backend":                             resourceArmApiManagementBackend(),
		"azurerm_api_management_certificate":                         resourceArmApiManagementCertificate(),
		"azurerm_api_management_group":                               resourceArmApiManagementGroup(),
		"azurerm_api_management_group_user":                          resourceArmApiManagementGroupUser(),
		"azurerm_api_management_logger":                              resourceArmApiManagementLogger(),
		"azurerm_api_management_openid_connect_provider":             resourceArmApiManagementOpenIDConnectProvider(),
		"azurerm_api_management_product":                             resourceArmApiManagementProduct(),
		"azurerm_api_management_product_api":                         resourceArmApiManagementProductApi(),
		"azurerm_api_management_product_group":                       resourceArmApiManagementProductGroup(),
		"azurerm_api_management_product_policy":                      resourceArmApiManagementProductPolicy(),
		"azurerm_api_management_property":                            resourceArmApiManagementProperty(),
		"azurerm_api_management_subscription":                        resourceArmApiManagementSubscription(),
		"azurerm_api_management_user":                                resourceArmApiManagementUser(),
		"azurerm_app_service_active_slot":                            resourceArmAppServiceActiveSlot(),
		"azurerm_app_service_certificate":                            resourceArmAppServiceCertificate(),
		"azurerm_app_service_custom_hostname_binding":                resourceArmAppServiceCustomHostnameBinding(),
		"azurerm_app_service_plan":                                   resourceArmAppServicePlan(),
		"azurerm_app_service_slot":                                   resourceArmAppServiceSlot(),
		"azurerm_app_service_source_control_token":                   resourceArmAppServiceSourceControlToken(),
		"azurerm_app_service":                                        resourceArmAppService(),
		"azurerm_application_gateway":                                resourceArmApplicationGateway(),
		"azurerm_application_insights_api_key":                       resourceArmApplicationInsightsAPIKey(),
		"azurerm_application_insights":                               resourceArmApplicationInsights(),
		"azurerm_application_insights_web_test":                      resourceArmApplicationInsightsWebTests(),
		"azurerm_application_security_group":                         resourceArmApplicationSecurityGroup(),
		"azurerm_automation_account":                                 resourceArmAutomationAccount(),
		"azurerm_automation_credential":                              resourceArmAutomationCredential(),
		"azurerm_automation_dsc_configuration":                       resourceArmAutomationDscConfiguration(),
		"azurerm_automation_dsc_nodeconfiguration":                   resourceArmAutomationDscNodeConfiguration(),
		"azurerm_automation_module":                                  resourceArmAutomationModule(),
		"azurerm_automation_runbook":                                 resourceArmAutomationRunbook(),
		"azurerm_automation_schedule":                                resourceArmAutomationSchedule(),
		"azurerm_automation_variable_bool":                           resourceArmAutomationVariableBool(),
		"azurerm_automation_variable_datetime":                       resourceArmAutomationVariableDateTime(),
		"azurerm_automation_variable_int":                            resourceArmAutomationVariableInt(),
		"azurerm_automation_variable_string":                         resourceArmAutomationVariableString(),
		"azurerm_autoscale_setting":                                  resourceArmAutoScaleSetting(),
		"azurerm_availability_set":                                   resourceArmAvailabilitySet(),
		"azurerm_azuread_application":                                resourceArmActiveDirectoryApplication(),
		"azurerm_azuread_service_principal_password":                 resourceArmActiveDirectoryServicePrincipalPassword(),
		"azurerm_azuread_service_principal":                          resourceArmActiveDirectoryServicePrincipal(),
		"azurerm_batch_account":                                      resourceArmBatchAccount(),
		"azurerm_batch_application":                                  resourceArmBatchApplication(),
		"azurerm_batch_certificate":                                  resourceArmBatchCertificate(),
		"azurerm_bot_channels_registration":                          resourceArmBotChannelsRegistration(),
		"azurerm_batch_pool":                                         resourceArmBatchPool(),
		"azurerm_cdn_endpoint":                                       resourceArmCdnEndpoint(),
		"azurerm_cdn_profile":                                        resourceArmCdnProfile(),
		"azurerm_cognitive_account":                                  resourceArmCognitiveAccount(),
		"azurerm_connection_monitor":                                 resourceArmConnectionMonitor(),
		"azurerm_container_group":                                    resourceArmContainerGroup(),
		"azurerm_container_registry_webhook":                         resourceArmContainerRegistryWebhook(),
		"azurerm_container_registry":                                 resourceArmContainerRegistry(),
		"azurerm_container_service":                                  resourceArmContainerService(),
		"azurerm_cosmosdb_account":                                   resourceArmCosmosDbAccount(),
		"azurerm_cosmosdb_cassandra_keyspace":                        resourceArmCosmosDbCassandraKeyspace(),
		"azurerm_cosmosdb_mongo_collection":                          resourceArmCosmosDbMongoCollection(),
		"azurerm_cosmosdb_mongo_database":                            resourceArmCosmosDbMongoDatabase(),
		"azurerm_cosmosdb_sql_container":                             resourceArmCosmosDbSQLContainer(),
		"azurerm_cosmosdb_sql_database":                              resourceArmCosmosDbSQLDatabase(),
		"azurerm_cosmosdb_table":                                     resourceArmCosmosDbTable(),
		"azurerm_data_factory":                                       resourceArmDataFactory(),
		"azurerm_data_factory_dataset_mysql":                         resourceArmDataFactoryDatasetMySQL(),
		"azurerm_data_factory_dataset_postgresql":                    resourceArmDataFactoryDatasetPostgreSQL(),
		"azurerm_data_factory_dataset_sql_server_table":              resourceArmDataFactoryDatasetSQLServerTable(),
		"azurerm_data_factory_linked_service_data_lake_storage_gen2": resourceArmDataFactoryLinkedServiceDataLakeStorageGen2(),
		"azurerm_data_factory_linked_service_mysql":                  resourceArmDataFactoryLinkedServiceMySQL(),
		"azurerm_data_factory_linked_service_postgresql":             resourceArmDataFactoryLinkedServicePostgreSQL(),
		"azurerm_data_factory_linked_service_sql_server":             resourceArmDataFactoryLinkedServiceSQLServer(),
		"azurerm_data_factory_pipeline":                              resourceArmDataFactoryPipeline(),
		"azurerm_data_lake_analytics_account":                        resourceArmDataLakeAnalyticsAccount(),
		"azurerm_data_lake_analytics_firewall_rule":                  resourceArmDataLakeAnalyticsFirewallRule(),
		"azurerm_data_lake_store_file":                               resourceArmDataLakeStoreFile(),
		"azurerm_data_lake_store_firewall_rule":                      resourceArmDataLakeStoreFirewallRule(),
		"azurerm_data_lake_store":                                    resourceArmDataLakeStore(),
		"azurerm_databricks_workspace":                               resourceArmDatabricksWorkspace(),
		"azurerm_ddos_protection_plan":                               resourceArmDDoSProtectionPlan(),
		"azurerm_dev_test_lab":                                       resourceArmDevTestLab(),
		"azurerm_dev_test_schedule":                                  resourceArmDevTestLabSchedules(),
		"azurerm_dev_test_linux_virtual_machine":                     resourceArmDevTestLinuxVirtualMachine(),
		"azurerm_dev_test_policy":                                    resourceArmDevTestPolicy(),
		"azurerm_dev_test_virtual_network":                           resourceArmDevTestVirtualNetwork(),
		"azurerm_dev_test_windows_virtual_machine":                   resourceArmDevTestWindowsVirtualMachine(),
		"azurerm_devspace_controller":                                resourceArmDevSpaceController(),
		"azurerm_dns_a_record":                                       resourceArmDnsARecord(),
		"azurerm_dns_aaaa_record":                                    resourceArmDnsAAAARecord(),
		"azurerm_dns_caa_record":                                     resourceArmDnsCaaRecord(),
		"azurerm_dns_cname_record":                                   resourceArmDnsCNameRecord(),
		"azurerm_dns_mx_record":                                      resourceArmDnsMxRecord(),
		"azurerm_dns_ns_record":                                      resourceArmDnsNsRecord(),
		"azurerm_dns_ptr_record":                                     resourceArmDnsPtrRecord(),
		"azurerm_dns_srv_record":                                     resourceArmDnsSrvRecord(),
		"azurerm_dns_txt_record":                                     resourceArmDnsTxtRecord(),
		"azurerm_dns_zone":                                           resourceArmDnsZone(),
		"azurerm_eventgrid_domain":                                   resourceArmEventGridDomain(),
		"azurerm_eventgrid_event_subscription":                       resourceArmEventGridEventSubscription(),
		"azurerm_eventgrid_topic":                                    resourceArmEventGridTopic(),
		"azurerm_eventhub_authorization_rule":                        resourceArmEventHubAuthorizationRule(),
		"azurerm_eventhub_consumer_group":                            resourceArmEventHubConsumerGroup(),
		"azurerm_eventhub_namespace_authorization_rule":              resourceArmEventHubNamespaceAuthorizationRule(),
		"azurerm_eventhub_namespace":                                 resourceArmEventHubNamespace(),
		"azurerm_eventhub":                                           resourceArmEventHub(),
		"azurerm_express_route_circuit_authorization":                resourceArmExpressRouteCircuitAuthorization(),
		"azurerm_express_route_circuit_peering":                      resourceArmExpressRouteCircuitPeering(),
		"azurerm_express_route_circuit":                              resourceArmExpressRouteCircuit(),
		"azurerm_firewall_application_rule_collection":               resourceArmFirewallApplicationRuleCollection(),
		"azurerm_firewall_nat_rule_collection":                       resourceArmFirewallNatRuleCollection(),
		"azurerm_firewall_network_rule_collection":                   resourceArmFirewallNetworkRuleCollection(),
		"azurerm_firewall":                                           resourceArmFirewall(),
		"azurerm_frontdoor":                                          resourceArmFrontDoor(),
<<<<<<< HEAD
		"azurerm_frontdoor_firewall_policy":                          resourceArmFrontDoorFirewallPolicy(),
=======
>>>>>>> 7c53bf2f
		"azurerm_function_app":                                       resourceArmFunctionApp(),
		"azurerm_hdinsight_hadoop_cluster":                           resourceArmHDInsightHadoopCluster(),
		"azurerm_hdinsight_hbase_cluster":                            resourceArmHDInsightHBaseCluster(),
		"azurerm_hdinsight_interactive_query_cluster":                resourceArmHDInsightInteractiveQueryCluster(),
		"azurerm_hdinsight_kafka_cluster":                            resourceArmHDInsightKafkaCluster(),
		"azurerm_hdinsight_ml_services_cluster":                      resourceArmHDInsightMLServicesCluster(),
		"azurerm_hdinsight_rserver_cluster":                          resourceArmHDInsightRServerCluster(),
		"azurerm_hdinsight_spark_cluster":                            resourceArmHDInsightSparkCluster(),
		"azurerm_hdinsight_storm_cluster":                            resourceArmHDInsightStormCluster(),
		"azurerm_image":                                              resourceArmImage(),
		"azurerm_iot_dps":                                            resourceArmIotDPS(),
		"azurerm_iot_dps_certificate":                                resourceArmIotDPSCertificate(),
		"azurerm_iothub_consumer_group":                              resourceArmIotHubConsumerGroup(),
		"azurerm_iothub":                                             resourceArmIotHub(),
		"azurerm_iothub_shared_access_policy":                        resourceArmIotHubSharedAccessPolicy(),
		"azurerm_key_vault_access_policy":                            resourceArmKeyVaultAccessPolicy(),
		"azurerm_key_vault_certificate":                              resourceArmKeyVaultCertificate(),
		"azurerm_key_vault_key":                                      resourceArmKeyVaultKey(),
		"azurerm_key_vault_secret":                                   resourceArmKeyVaultSecret(),
		"azurerm_key_vault":                                          resourceArmKeyVault(),
		"azurerm_kubernetes_cluster":                                 resourceArmKubernetesCluster(),
		"azurerm_kusto_cluster":                                      resourceArmKustoCluster(),
		"azurerm_kusto_database":                                     resourceArmKustoDatabase(),
		"azurerm_lb_backend_address_pool":                            resourceArmLoadBalancerBackendAddressPool(),
		"azurerm_lb_nat_pool":                                        resourceArmLoadBalancerNatPool(),
		"azurerm_lb_nat_rule":                                        resourceArmLoadBalancerNatRule(),
		"azurerm_lb_probe":                                           resourceArmLoadBalancerProbe(),
		"azurerm_lb_outbound_rule":                                   resourceArmLoadBalancerOutboundRule(),
		"azurerm_lb_rule":                                            resourceArmLoadBalancerRule(),
		"azurerm_lb":                                                 resourceArmLoadBalancer(),
		"azurerm_local_network_gateway":                              resourceArmLocalNetworkGateway(),
		"azurerm_log_analytics_solution":                             resourceArmLogAnalyticsSolution(),
		"azurerm_log_analytics_linked_service":                       resourceArmLogAnalyticsLinkedService(),
		"azurerm_log_analytics_workspace_linked_service":             resourceArmLogAnalyticsWorkspaceLinkedService(),
		"azurerm_log_analytics_workspace":                            resourceArmLogAnalyticsWorkspace(),
		"azurerm_logic_app_action_custom":                            resourceArmLogicAppActionCustom(),
		"azurerm_logic_app_action_http":                              resourceArmLogicAppActionHTTP(),
		"azurerm_logic_app_trigger_custom":                           resourceArmLogicAppTriggerCustom(),
		"azurerm_logic_app_trigger_http_request":                     resourceArmLogicAppTriggerHttpRequest(),
		"azurerm_logic_app_trigger_recurrence":                       resourceArmLogicAppTriggerRecurrence(),
		"azurerm_logic_app_workflow":                                 resourceArmLogicAppWorkflow(),
		"azurerm_managed_disk":                                       resourceArmManagedDisk(),
		"azurerm_management_group":                                   resourceArmManagementGroup(),
		"azurerm_management_lock":                                    resourceArmManagementLock(),
		"azurerm_maps_account":                                       resourceArmMapsAccount(),
		"azurerm_mariadb_configuration":                              resourceArmMariaDbConfiguration(),
		"azurerm_mariadb_database":                                   resourceArmMariaDbDatabase(),
		"azurerm_mariadb_firewall_rule":                              resourceArmMariaDBFirewallRule(),
		"azurerm_mariadb_server":                                     resourceArmMariaDbServer(),
		"azurerm_mariadb_virtual_network_rule":                       resourceArmMariaDbVirtualNetworkRule(),
		"azurerm_media_services_account":                             resourceArmMediaServicesAccount(),
		"azurerm_metric_alertrule":                                   resourceArmMetricAlertRule(),
		"azurerm_monitor_autoscale_setting":                          resourceArmMonitorAutoScaleSetting(),
		"azurerm_monitor_action_group":                               resourceArmMonitorActionGroup(),
		"azurerm_monitor_activity_log_alert":                         resourceArmMonitorActivityLogAlert(),
		"azurerm_monitor_diagnostic_setting":                         resourceArmMonitorDiagnosticSetting(),
		"azurerm_monitor_log_profile":                                resourceArmMonitorLogProfile(),
		"azurerm_monitor_metric_alert":                               resourceArmMonitorMetricAlert(),
		"azurerm_monitor_metric_alertrule":                           resourceArmMonitorMetricAlertRule(),
		"azurerm_mssql_elasticpool":                                  resourceArmMsSqlElasticPool(),
		"azurerm_mysql_configuration":                                resourceArmMySQLConfiguration(),
		"azurerm_mysql_database":                                     resourceArmMySqlDatabase(),
		"azurerm_mysql_firewall_rule":                                resourceArmMySqlFirewallRule(),
		"azurerm_mysql_server":                                       resourceArmMySqlServer(),
		"azurerm_mysql_virtual_network_rule":                         resourceArmMySqlVirtualNetworkRule(),
		"azurerm_network_connection_monitor":                         resourceArmNetworkConnectionMonitor(),
		"azurerm_network_ddos_protection_plan":                       resourceArmNetworkDDoSProtectionPlan(),
		"azurerm_network_interface":                                  resourceArmNetworkInterface(),
		"azurerm_network_interface_application_gateway_backend_address_pool_association": resourceArmNetworkInterfaceApplicationGatewayBackendAddressPoolAssociation(),
		"azurerm_network_interface_application_security_group_association":               resourceArmNetworkInterfaceApplicationSecurityGroupAssociation(),
		"azurerm_network_interface_backend_address_pool_association":                     resourceArmNetworkInterfaceBackendAddressPoolAssociation(),
		"azurerm_network_interface_nat_rule_association":                                 resourceArmNetworkInterfaceNatRuleAssociation(),
		"azurerm_network_packet_capture":                                                 resourceArmNetworkPacketCapture(),
		"azurerm_network_profile":                                                        resourceArmNetworkProfile(),
		"azurerm_network_security_group":                                                 resourceArmNetworkSecurityGroup(),
		"azurerm_network_security_rule":                                                  resourceArmNetworkSecurityRule(),
		"azurerm_network_watcher":                                                        resourceArmNetworkWatcher(),
		"azurerm_notification_hub_authorization_rule":                                    resourceArmNotificationHubAuthorizationRule(),
		"azurerm_notification_hub_namespace":                                             resourceArmNotificationHubNamespace(),
		"azurerm_notification_hub":                                                       resourceArmNotificationHub(),
		"azurerm_packet_capture":                                                         resourceArmPacketCapture(),
		"azurerm_policy_assignment":                                                      resourceArmPolicyAssignment(),
		"azurerm_policy_definition":                                                      resourceArmPolicyDefinition(),
		"azurerm_policy_set_definition":                                                  resourceArmPolicySetDefinition(),
		"azurerm_postgresql_configuration":                                               resourceArmPostgreSQLConfiguration(),
		"azurerm_postgresql_database":                                                    resourceArmPostgreSQLDatabase(),
		"azurerm_postgresql_firewall_rule":                                               resourceArmPostgreSQLFirewallRule(),
		"azurerm_postgresql_server":                                                      resourceArmPostgreSQLServer(),
		"azurerm_postgresql_virtual_network_rule":                                        resourceArmPostgreSQLVirtualNetworkRule(),
		"azurerm_private_dns_zone":                                                       resourceArmPrivateDnsZone(),
		"azurerm_private_dns_a_record":                                                   resourceArmPrivateDnsARecord(),
		"azurerm_private_dns_cname_record":                                               resourceArmPrivateDnsCNameRecord(),
		"azurerm_proximity_placement_group":                                              resourceArmProximityPlacementGroup(),
		"azurerm_public_ip":                                                              resourceArmPublicIp(),
		"azurerm_public_ip_prefix":                                                       resourceArmPublicIpPrefix(),
		"azurerm_recovery_network_mapping":                                               resourceArmRecoveryServicesNetworkMapping(),
		"azurerm_recovery_replicated_vm":                                                 resourceArmRecoveryServicesReplicatedVm(),
		"azurerm_recovery_services_fabric":                                               resourceArmRecoveryServicesFabric(),
		"azurerm_recovery_services_protected_vm":                                         resourceArmRecoveryServicesProtectedVm(),
		"azurerm_recovery_services_protection_container":                                 resourceArmRecoveryServicesProtectionContainer(),
		"azurerm_recovery_services_protection_container_mapping":                         resourceArmRecoveryServicesProtectionContainerMapping(),
		"azurerm_recovery_services_protection_policy_vm":                                 resourceArmRecoveryServicesProtectionPolicyVm(),
		"azurerm_recovery_services_replication_policy":                                   resourceArmRecoveryServicesReplicationPolicy(),
		"azurerm_recovery_services_vault":                                                resourceArmRecoveryServicesVault(),
		"azurerm_redis_cache":                                                            resourceArmRedisCache(),
		"azurerm_redis_firewall_rule":                                                    resourceArmRedisFirewallRule(),
		"azurerm_relay_namespace":                                                        resourceArmRelayNamespace(),
		"azurerm_resource_group":                                                         resourceArmResourceGroup(),
		"azurerm_role_assignment":                                                        resourceArmRoleAssignment(),
		"azurerm_role_definition":                                                        resourceArmRoleDefinition(),
		"azurerm_route_table":                                                            resourceArmRouteTable(),
		"azurerm_route":                                                                  resourceArmRoute(),
		"azurerm_scheduler_job_collection":                                               resourceArmSchedulerJobCollection(),
		"azurerm_scheduler_job":                                                          resourceArmSchedulerJob(),
		"azurerm_search_service":                                                         resourceArmSearchService(),
		"azurerm_security_center_contact":                                                resourceArmSecurityCenterContact(),
		"azurerm_security_center_subscription_pricing":                                   resourceArmSecurityCenterSubscriptionPricing(),
		"azurerm_security_center_workspace":                                              resourceArmSecurityCenterWorkspace(),
		"azurerm_service_fabric_cluster":                                                 resourceArmServiceFabricCluster(),
		"azurerm_servicebus_namespace_authorization_rule":                                resourceArmServiceBusNamespaceAuthorizationRule(),
		"azurerm_servicebus_namespace":                                                   resourceArmServiceBusNamespace(),
		"azurerm_servicebus_queue_authorization_rule":                                    resourceArmServiceBusQueueAuthorizationRule(),
		"azurerm_servicebus_queue":                                                       resourceArmServiceBusQueue(),
		"azurerm_servicebus_subscription_rule":                                           resourceArmServiceBusSubscriptionRule(),
		"azurerm_servicebus_subscription":                                                resourceArmServiceBusSubscription(),
		"azurerm_servicebus_topic_authorization_rule":                                    resourceArmServiceBusTopicAuthorizationRule(),
		"azurerm_servicebus_topic":                                                       resourceArmServiceBusTopic(),
		"azurerm_shared_image_gallery":                                                   resourceArmSharedImageGallery(),
		"azurerm_shared_image_version":                                                   resourceArmSharedImageVersion(),
		"azurerm_shared_image":                                                           resourceArmSharedImage(),
		"azurerm_signalr_service":                                                        resourceArmSignalRService(),
		"azurerm_snapshot":                                                               resourceArmSnapshot(),
		"azurerm_sql_active_directory_administrator":                                     resourceArmSqlAdministrator(),
		"azurerm_sql_database":                                                           resourceArmSqlDatabase(),
		"azurerm_sql_elasticpool":                                                        resourceArmSqlElasticPool(),
		"azurerm_sql_failover_group":                                                     resourceArmSqlFailoverGroup(),
		"azurerm_sql_firewall_rule":                                                      resourceArmSqlFirewallRule(),
		"azurerm_sql_server":                                                             resourceArmSqlServer(),
		"azurerm_sql_virtual_network_rule":                                               resourceArmSqlVirtualNetworkRule(),
		"azurerm_storage_account":                                                        resourceArmStorageAccount(),
		"azurerm_storage_blob":                                                           resourceArmStorageBlob(),
		"azurerm_storage_container":                                                      resourceArmStorageContainer(),
		"azurerm_storage_queue":                                                          resourceArmStorageQueue(),
		"azurerm_storage_share":                                                          resourceArmStorageShare(),
		"azurerm_storage_share_directory":                                                resourceArmStorageShareDirectory(),
		"azurerm_storage_table":                                                          resourceArmStorageTable(),
		"azurerm_storage_table_entity":                                                   resourceArmStorageTableEntity(),
		"azurerm_stream_analytics_job":                                                   resourceArmStreamAnalyticsJob(),
		"azurerm_stream_analytics_function_javascript_udf":                               resourceArmStreamAnalyticsFunctionUDF(),
		"azurerm_stream_analytics_output_blob":                                           resourceArmStreamAnalyticsOutputBlob(),
		"azurerm_stream_analytics_output_mssql":                                          resourceArmStreamAnalyticsOutputSql(),
		"azurerm_stream_analytics_output_eventhub":                                       resourceArmStreamAnalyticsOutputEventHub(),
		"azurerm_stream_analytics_output_servicebus_queue":                               resourceArmStreamAnalyticsOutputServiceBusQueue(),
		"azurerm_stream_analytics_output_servicebus_topic":                               resourceArmStreamAnalyticsOutputServiceBusTopic(),
		"azurerm_stream_analytics_stream_input_blob":                                     resourceArmStreamAnalyticsStreamInputBlob(),
		"azurerm_stream_analytics_stream_input_eventhub":                                 resourceArmStreamAnalyticsStreamInputEventHub(),
		"azurerm_stream_analytics_stream_input_iothub":                                   resourceArmStreamAnalyticsStreamInputIoTHub(),
		"azurerm_subnet_network_security_group_association":                              resourceArmSubnetNetworkSecurityGroupAssociation(),
		"azurerm_subnet_route_table_association":                                         resourceArmSubnetRouteTableAssociation(),
		"azurerm_subnet":                                                                 resourceArmSubnet(),
		"azurerm_template_deployment":                                                    resourceArmTemplateDeployment(),
		"azurerm_traffic_manager_endpoint":                                               resourceArmTrafficManagerEndpoint(),
		"azurerm_traffic_manager_profile":                                                resourceArmTrafficManagerProfile(),
		"azurerm_user_assigned_identity":                                                 resourceArmUserAssignedIdentity(),
		"azurerm_virtual_machine_data_disk_attachment":                                   resourceArmVirtualMachineDataDiskAttachment(),
		"azurerm_virtual_machine_extension":                                              resourceArmVirtualMachineExtensions(),
		"azurerm_virtual_machine_scale_set":                                              resourceArmVirtualMachineScaleSet(),
		"azurerm_virtual_machine":                                                        resourceArmVirtualMachine(),
		"azurerm_virtual_network_gateway_connection":                                     resourceArmVirtualNetworkGatewayConnection(),
		"azurerm_virtual_network_gateway":                                                resourceArmVirtualNetworkGateway(),
		"azurerm_virtual_network_peering":                                                resourceArmVirtualNetworkPeering(),
		"azurerm_virtual_network":                                                        resourceArmVirtualNetwork(),
		"azurerm_virtual_wan":                                                            resourceArmVirtualWan(),
		"azurerm_web_application_firewall_policy":                                        resourceArmWebApplicationFirewallPolicy(),
	}

	for _, service := range supportedServices {
		log.Printf("[DEBUG] Registering Data Sources for %q..", service.Name())
		for k, v := range service.SupportedDataSources() {
			if existing := dataSources[k]; existing != nil {
				panic(fmt.Sprintf("An existing Data Source exists for %q", k))
			}

			dataSources[k] = v
		}

		log.Printf("[DEBUG] Registering Resources for %q..", service.Name())
		for k, v := range service.SupportedResources() {
			if existing := resources[k]; existing != nil {
				panic(fmt.Sprintf("An existing Resource exists for %q", k))
			}

			resources[k] = v
		}
	}

	p := &schema.Provider{
		Schema: map[string]*schema.Schema{
			"subscription_id": {
				Type:        schema.TypeString,
				Optional:    true,
				DefaultFunc: schema.EnvDefaultFunc("ARM_SUBSCRIPTION_ID", ""),
				Description: "The Subscription ID which should be used.",
			},

			"client_id": {
				Type:        schema.TypeString,
				Optional:    true,
				DefaultFunc: schema.EnvDefaultFunc("ARM_CLIENT_ID", ""),
				Description: "The Client ID which should be used.",
			},

			"tenant_id": {
				Type:        schema.TypeString,
				Optional:    true,
				DefaultFunc: schema.EnvDefaultFunc("ARM_TENANT_ID", ""),
				Description: "The Tenant ID which should be used.",
			},

			"environment": {
				Type:        schema.TypeString,
				Required:    true,
				DefaultFunc: schema.EnvDefaultFunc("ARM_ENVIRONMENT", "public"),
				Description: "The Cloud Environment which should be used. Possible values are public, usgovernment, german, and china. Defaults to public.",
			},

			// Client Certificate specific fields
			"client_certificate_path": {
				Type:        schema.TypeString,
				Optional:    true,
				DefaultFunc: schema.EnvDefaultFunc("ARM_CLIENT_CERTIFICATE_PATH", ""),
				Description: "The path to the Client Certificate associated with the Service Principal for use when authenticating as a Service Principal using a Client Certificate.",
			},

			"client_certificate_password": {
				Type:        schema.TypeString,
				Optional:    true,
				DefaultFunc: schema.EnvDefaultFunc("ARM_CLIENT_CERTIFICATE_PASSWORD", ""),
				Description: "The password associated with the Client Certificate. For use when authenticating as a Service Principal using a Client Certificate",
			},

			// Client Secret specific fields
			"client_secret": {
				Type:        schema.TypeString,
				Optional:    true,
				DefaultFunc: schema.EnvDefaultFunc("ARM_CLIENT_SECRET", ""),
				Description: "The Client Secret which should be used. For use When authenticating as a Service Principal using a Client Secret.",
			},

			// Managed Service Identity specific fields
			"use_msi": {
				Type:        schema.TypeBool,
				Optional:    true,
				DefaultFunc: schema.EnvDefaultFunc("ARM_USE_MSI", false),
				Description: "Allowed Managed Service Identity be used for Authentication.",
			},
			"msi_endpoint": {
				Type:        schema.TypeString,
				Optional:    true,
				DefaultFunc: schema.EnvDefaultFunc("ARM_MSI_ENDPOINT", ""),
				Description: "The path to a custom endpoint for Managed Service Identity - in most circumstances this should be detected automatically. ",
			},

			// Managed Tracking GUID for User-agent
			"partner_id": {
				Type:         schema.TypeString,
				Optional:     true,
				ValidateFunc: validate.UUIDOrEmpty,
				DefaultFunc:  schema.EnvDefaultFunc("ARM_PARTNER_ID", ""),
				Description:  "A GUID/UUID that is registered with Microsoft to facilitate partner resource usage attribution.",
			},

			"disable_correlation_request_id": {
				Type:        schema.TypeBool,
				Optional:    true,
				DefaultFunc: schema.EnvDefaultFunc("DISABLE_CORRELATION_REQUEST_ID", false),
				Description: "This will disable the x-ms-correlation-request-id header.",
			},

			// Advanced feature flags
			"skip_credentials_validation": {
				Type:        schema.TypeBool,
				Optional:    true,
				DefaultFunc: schema.EnvDefaultFunc("ARM_SKIP_CREDENTIALS_VALIDATION", false),
				Description: "This will cause the AzureRM Provider to skip verifying the credentials being used are valid.",
			},

			"skip_provider_registration": {
				Type:        schema.TypeBool,
				Optional:    true,
				DefaultFunc: schema.EnvDefaultFunc("ARM_SKIP_PROVIDER_REGISTRATION", false),
				Description: "Should the AzureRM Provider skip registering all of the Resource Providers that it supports, if they're not already registered?",
			},
		},

		DataSourcesMap: dataSources,
		ResourcesMap:   resources,
	}

	p.ConfigureFunc = providerConfigure(p)

	return p
}

func providerConfigure(p *schema.Provider) schema.ConfigureFunc {
	return func(d *schema.ResourceData) (interface{}, error) {
		builder := &authentication.Builder{
			SubscriptionID:     d.Get("subscription_id").(string),
			ClientID:           d.Get("client_id").(string),
			ClientSecret:       d.Get("client_secret").(string),
			TenantID:           d.Get("tenant_id").(string),
			Environment:        d.Get("environment").(string),
			MsiEndpoint:        d.Get("msi_endpoint").(string),
			ClientCertPassword: d.Get("client_certificate_password").(string),
			ClientCertPath:     d.Get("client_certificate_path").(string),

			// Feature Toggles
			SupportsClientCertAuth:         true,
			SupportsClientSecretAuth:       true,
			SupportsManagedServiceIdentity: d.Get("use_msi").(bool),
			SupportsAzureCliToken:          true,

			// Doc Links
			ClientSecretDocsLink: "https://www.terraform.io/docs/providers/azurerm/auth/service_principal_client_secret.html",
		}

		config, err := builder.Build()
		if err != nil {
			return nil, fmt.Errorf("Error building AzureRM Client: %s", err)
		}

		partnerId := d.Get("partner_id").(string)
		skipProviderRegistration := d.Get("skip_provider_registration").(bool)
		disableCorrelationRequestID := d.Get("disable_correlation_request_id").(bool)

		client, err := getArmClient(config, skipProviderRegistration, partnerId, disableCorrelationRequestID)
		if err != nil {
			return nil, err
		}

		client.StopContext = p.StopContext()

		// replaces the context between tests
		p.MetaReset = func() error {
			client.StopContext = p.StopContext()
			return nil
		}

		skipCredentialsValidation := d.Get("skip_credentials_validation").(bool)
		if !skipCredentialsValidation {
			// List all the available providers and their registration state to avoid unnecessary
			// requests. This also lets us check if the provider credentials are correct.
			ctx := client.StopContext
			providerList, err := client.resource.ProvidersClient.List(ctx, nil, "")
			if err != nil {
				return nil, fmt.Errorf("Unable to list provider registration status, it is possible that this is due to invalid "+
					"credentials or the service principal does not have permission to use the Resource Manager API, Azure "+
					"error: %s", err)
			}

			if !skipProviderRegistration {
				availableResourceProviders := providerList.Values()
				requiredResourceProviders := requiredResourceProviders()

				err := ensureResourceProvidersAreRegistered(ctx, *client.resource.ProvidersClient, availableResourceProviders, requiredResourceProviders)
				if err != nil {
					return nil, fmt.Errorf("Error ensuring Resource Providers are registered: %s", err)
				}
			}
		}

		return client, nil
	}
}<|MERGE_RESOLUTION|>--- conflicted
+++ resolved
@@ -240,10 +240,7 @@
 		"azurerm_firewall_network_rule_collection":                   resourceArmFirewallNetworkRuleCollection(),
 		"azurerm_firewall":                                           resourceArmFirewall(),
 		"azurerm_frontdoor":                                          resourceArmFrontDoor(),
-<<<<<<< HEAD
 		"azurerm_frontdoor_firewall_policy":                          resourceArmFrontDoorFirewallPolicy(),
-=======
->>>>>>> 7c53bf2f
 		"azurerm_function_app":                                       resourceArmFunctionApp(),
 		"azurerm_hdinsight_hadoop_cluster":                           resourceArmHDInsightHadoopCluster(),
 		"azurerm_hdinsight_hbase_cluster":                            resourceArmHDInsightHBaseCluster(),
