package azurerm

import (
	"context"
	"fmt"
	"log"
	"os"
	"strings"
	"sync"
	"time"

	resourcesprofile "github.com/Azure/azure-sdk-for-go/profiles/2017-03-09/resources/mgmt/resources"
	"github.com/Azure/azure-sdk-for-go/services/apimanagement/mgmt/2018-01-01/apimanagement"
	appinsights "github.com/Azure/azure-sdk-for-go/services/appinsights/mgmt/2015-05-01/insights"
	"github.com/Azure/azure-sdk-for-go/services/automation/mgmt/2015-10-31/automation"
	"github.com/Azure/azure-sdk-for-go/services/batch/mgmt/2017-09-01/batch"
	"github.com/Azure/azure-sdk-for-go/services/cdn/mgmt/2017-10-12/cdn"
	"github.com/Azure/azure-sdk-for-go/services/cognitiveservices/mgmt/2017-04-18/cognitiveservices"
	"github.com/Azure/azure-sdk-for-go/services/compute/mgmt/2018-06-01/compute"
	"github.com/Azure/azure-sdk-for-go/services/containerinstance/mgmt/2018-10-01/containerinstance"
	"github.com/Azure/azure-sdk-for-go/services/containerregistry/mgmt/2017-10-01/containerregistry"
	"github.com/Azure/azure-sdk-for-go/services/containerservice/mgmt/2018-03-31/containerservice"
	"github.com/Azure/azure-sdk-for-go/services/cosmos-db/mgmt/2015-04-08/documentdb"
	"github.com/Azure/azure-sdk-for-go/services/databricks/mgmt/2018-04-01/databricks"
	"github.com/Azure/azure-sdk-for-go/services/datafactory/mgmt/2018-06-01/datafactory"
	analyticsAccount "github.com/Azure/azure-sdk-for-go/services/datalake/analytics/mgmt/2016-11-01/account"
	"github.com/Azure/azure-sdk-for-go/services/datalake/store/2016-11-01/filesystem"
	storeAccount "github.com/Azure/azure-sdk-for-go/services/datalake/store/mgmt/2016-11-01/account"
	"github.com/Azure/azure-sdk-for-go/services/devtestlabs/mgmt/2016-05-15/dtl"
	"github.com/Azure/azure-sdk-for-go/services/eventhub/mgmt/2017-04-01/eventhub"
	"github.com/Azure/azure-sdk-for-go/services/graphrbac/1.6/graphrbac"
	keyVault "github.com/Azure/azure-sdk-for-go/services/keyvault/2016-10-01/keyvault"
	"github.com/Azure/azure-sdk-for-go/services/keyvault/mgmt/2018-02-14/keyvault"
	"github.com/Azure/azure-sdk-for-go/services/logic/mgmt/2016-06-01/logic"
	"github.com/Azure/azure-sdk-for-go/services/mediaservices/mgmt/2018-07-01/media"
	"github.com/Azure/azure-sdk-for-go/services/mysql/mgmt/2017-12-01/mysql"
	"github.com/Azure/azure-sdk-for-go/services/network/mgmt/2018-12-01/network"
	"github.com/Azure/azure-sdk-for-go/services/notificationhubs/mgmt/2017-04-01/notificationhubs"
	"github.com/Azure/azure-sdk-for-go/services/postgresql/mgmt/2017-12-01/postgresql"
	"github.com/Azure/azure-sdk-for-go/services/preview/authorization/mgmt/2018-01-01-preview/authorization"
	"github.com/Azure/azure-sdk-for-go/services/preview/devspaces/mgmt/2018-06-01-preview/devspaces"
	"github.com/Azure/azure-sdk-for-go/services/preview/dns/mgmt/2018-03-01-preview/dns"
	"github.com/Azure/azure-sdk-for-go/services/preview/eventgrid/mgmt/2018-09-15-preview/eventgrid"
	"github.com/Azure/azure-sdk-for-go/services/preview/hdinsight/mgmt/2018-06-01-preview/hdinsight"
	"github.com/Azure/azure-sdk-for-go/services/preview/iothub/mgmt/2018-12-01-preview/devices"
	"github.com/Azure/azure-sdk-for-go/services/preview/mariadb/mgmt/2018-06-01-preview/mariadb"
	"github.com/Azure/azure-sdk-for-go/services/preview/monitor/mgmt/2018-03-01/insights"
	"github.com/Azure/azure-sdk-for-go/services/preview/msi/mgmt/2015-08-31-preview/msi"
	"github.com/Azure/azure-sdk-for-go/services/preview/operationalinsights/mgmt/2015-11-01-preview/operationalinsights"
	"github.com/Azure/azure-sdk-for-go/services/preview/operationsmanagement/mgmt/2015-11-01-preview/operationsmanagement"
	"github.com/Azure/azure-sdk-for-go/services/preview/resources/mgmt/2018-03-01-preview/managementgroups"
	"github.com/Azure/azure-sdk-for-go/services/preview/security/mgmt/v2.0/security"
	"github.com/Azure/azure-sdk-for-go/services/preview/signalr/mgmt/2018-03-01-preview/signalr"
	"github.com/Azure/azure-sdk-for-go/services/preview/sql/mgmt/2015-05-01-preview/sql"
	MsSql "github.com/Azure/azure-sdk-for-go/services/preview/sql/mgmt/2017-10-01-preview/sql"
	"github.com/Azure/azure-sdk-for-go/services/recoveryservices/mgmt/2016-06-01/recoveryservices"
	"github.com/Azure/azure-sdk-for-go/services/recoveryservices/mgmt/2017-07-01/backup"
	"github.com/Azure/azure-sdk-for-go/services/redis/mgmt/2018-03-01/redis"
	"github.com/Azure/azure-sdk-for-go/services/relay/mgmt/2017-04-01/relay"
	"github.com/Azure/azure-sdk-for-go/services/resources/mgmt/2016-06-01/subscriptions"
	"github.com/Azure/azure-sdk-for-go/services/resources/mgmt/2016-09-01/locks"
	"github.com/Azure/azure-sdk-for-go/services/resources/mgmt/2018-05-01/policy"
	"github.com/Azure/azure-sdk-for-go/services/resources/mgmt/2018-05-01/resources"
	"github.com/Azure/azure-sdk-for-go/services/scheduler/mgmt/2016-03-01/scheduler"
	"github.com/Azure/azure-sdk-for-go/services/search/mgmt/2015-08-19/search"
	"github.com/Azure/azure-sdk-for-go/services/servicebus/mgmt/2017-04-01/servicebus"
	"github.com/Azure/azure-sdk-for-go/services/servicefabric/mgmt/2018-02-01/servicefabric"
	"github.com/Azure/azure-sdk-for-go/services/storage/mgmt/2018-02-01/storage"
	"github.com/Azure/azure-sdk-for-go/services/trafficmanager/mgmt/2018-04-01/trafficmanager"
	"github.com/Azure/azure-sdk-for-go/services/web/mgmt/2018-02-01/web"

	mainStorage "github.com/Azure/azure-sdk-for-go/storage"
	"github.com/Azure/go-autorest/autorest"
	"github.com/Azure/go-autorest/autorest/adal"
	az "github.com/Azure/go-autorest/autorest/azure"
	"github.com/hashicorp/go-azure-helpers/authentication"
	"github.com/hashicorp/go-uuid"
	"github.com/hashicorp/terraform/httpclient"
	"github.com/terraform-providers/terraform-provider-azurerm/azurerm/helpers/azure"
	"github.com/terraform-providers/terraform-provider-azurerm/azurerm/utils"
	"github.com/terraform-providers/terraform-provider-azurerm/version"
)

// ArmClient contains the handles to all the specific Azure Resource Manager
// resource classes' respective clients.
type ArmClient struct {
	clientId                 string
	tenantId                 string
	subscriptionId           string
	partnerId                string
	usingServicePrincipal    bool
	environment              az.Environment
	skipProviderRegistration bool

	StopContext context.Context

	cosmosDBClient documentdb.DatabaseAccountsClient

	automationAccountClient               automation.AccountClient
	automationAgentRegistrationInfoClient automation.AgentRegistrationInformationClient
	automationCredentialClient            automation.CredentialClient
	automationDscConfigurationClient      automation.DscConfigurationClient
	automationDscNodeConfigurationClient  automation.DscNodeConfigurationClient
	automationModuleClient                automation.ModuleClient
	automationRunbookClient               automation.RunbookClient
	automationRunbookDraftClient          automation.RunbookDraftClient
	automationScheduleClient              automation.ScheduleClient

	dnsClient   dns.RecordSetsClient
	zonesClient dns.ZonesClient

	containerRegistryClient             containerregistry.RegistriesClient
	containerRegistryReplicationsClient containerregistry.ReplicationsClient
	containerServicesClient             containerservice.ContainerServicesClient
	kubernetesClustersClient            containerservice.ManagedClustersClient
	containerGroupsClient               containerinstance.ContainerGroupsClient

	eventGridDomainsClient            eventgrid.DomainsClient
	eventGridEventSubscriptionsClient eventgrid.EventSubscriptionsClient
	eventGridTopicsClient             eventgrid.TopicsClient
	eventHubClient                    eventhub.EventHubsClient
	eventHubConsumerGroupClient       eventhub.ConsumerGroupsClient
	eventHubNamespacesClient          eventhub.NamespacesClient

	solutionsClient operationsmanagement.SolutionsClient

	redisClient               redis.Client
	redisFirewallClient       redis.FirewallRulesClient
	redisPatchSchedulesClient redis.PatchSchedulesClient

	// API Management
	apiManagementApiClient                  apimanagement.APIClient
	apiManagementApiOperationsClient        apimanagement.APIOperationClient
	apiManagementApiVersionSetClient        apimanagement.APIVersionSetClient
	apiManagementAuthorizationServersClient apimanagement.AuthorizationServerClient
	apiManagementCertificatesClient         apimanagement.CertificateClient
	apiManagementGroupClient                apimanagement.GroupClient
	apiManagementGroupUsersClient           apimanagement.GroupUserClient
	apiManagementLoggerClient               apimanagement.LoggerClient
	apiManagementOpenIdConnectClient        apimanagement.OpenIDConnectProviderClient
	apiManagementPolicyClient               apimanagement.PolicyClient
	apiManagementProductsClient             apimanagement.ProductClient
	apiManagementProductApisClient          apimanagement.ProductAPIClient
	apiManagementProductGroupsClient        apimanagement.ProductGroupClient
	apiManagementPropertyClient             apimanagement.PropertyClient
	apiManagementServiceClient              apimanagement.ServiceClient
	apiManagementSignInClient               apimanagement.SignInSettingsClient
	apiManagementSignUpClient               apimanagement.SignUpSettingsClient
	apiManagementSubscriptionsClient        apimanagement.SubscriptionClient
	apiManagementUsersClient                apimanagement.UserClient

	// Application Insights
	appInsightsClient       appinsights.ComponentsClient
	appInsightsAPIKeyClient appinsights.APIKeysClient

	// Authentication
	roleAssignmentsClient   authorization.RoleAssignmentsClient
	roleDefinitionsClient   authorization.RoleDefinitionsClient
	applicationsClient      graphrbac.ApplicationsClient
	servicePrincipalsClient graphrbac.ServicePrincipalsClient

	// Autoscale Settings
	autoscaleSettingsClient insights.AutoscaleSettingsClient

	// Batch
	batchAccountClient batch.AccountClient
	batchPoolClient    batch.PoolClient

	// CDN
	cdnCustomDomainsClient cdn.CustomDomainsClient
	cdnEndpointsClient     cdn.EndpointsClient
	cdnProfilesClient      cdn.ProfilesClient

	// Cognitive Services
	cognitiveAccountsClient cognitiveservices.AccountsClient

	// Compute
	availSetClient             compute.AvailabilitySetsClient
	diskClient                 compute.DisksClient
	imageClient                compute.ImagesClient
	galleriesClient            compute.GalleriesClient
	galleryImagesClient        compute.GalleryImagesClient
	galleryImageVersionsClient compute.GalleryImageVersionsClient
	snapshotsClient            compute.SnapshotsClient
	usageOpsClient             compute.UsageClient
	vmExtensionImageClient     compute.VirtualMachineExtensionImagesClient
	vmExtensionClient          compute.VirtualMachineExtensionsClient
	vmScaleSetClient           compute.VirtualMachineScaleSetsClient
	vmImageClient              compute.VirtualMachineImagesClient
	vmClient                   compute.VirtualMachinesClient

	// Devices
	iothubResourceClient devices.IotHubResourceClient

	// DevTestLabs
	devTestLabsClient            dtl.LabsClient
	devTestPoliciesClient        dtl.PoliciesClient
	devTestVirtualMachinesClient dtl.VirtualMachinesClient
	devTestVirtualNetworksClient dtl.VirtualNetworksClient

	// DevSpace
	devSpaceControllerClient devspaces.ControllersClient

	// Databases
	mariadbDatabasesClient                   mariadb.DatabasesClient
	mariadbServersClient                     mariadb.ServersClient
	mysqlConfigurationsClient                mysql.ConfigurationsClient
	mysqlDatabasesClient                     mysql.DatabasesClient
	mysqlFirewallRulesClient                 mysql.FirewallRulesClient
	mysqlServersClient                       mysql.ServersClient
	mysqlVirtualNetworkRulesClient           mysql.VirtualNetworkRulesClient
	postgresqlConfigurationsClient           postgresql.ConfigurationsClient
	postgresqlDatabasesClient                postgresql.DatabasesClient
	postgresqlFirewallRulesClient            postgresql.FirewallRulesClient
	postgresqlServersClient                  postgresql.ServersClient
	postgresqlVirtualNetworkRulesClient      postgresql.VirtualNetworkRulesClient
	sqlDatabasesClient                       sql.DatabasesClient
	sqlDatabaseThreatDetectionPoliciesClient sql.DatabaseThreatDetectionPoliciesClient
	sqlElasticPoolsClient                    sql.ElasticPoolsClient
	// Client for the new 2017-10-01-preview SQL API which implements vCore, DTU, and Azure data standards
	msSqlElasticPoolsClient              MsSql.ElasticPoolsClient
	sqlFirewallRulesClient               sql.FirewallRulesClient
	sqlServersClient                     sql.ServersClient
	sqlServerAzureADAdministratorsClient sql.ServerAzureADAdministratorsClient
	sqlVirtualNetworkRulesClient         sql.VirtualNetworkRulesClient

	// Data Factory
<<<<<<< HEAD
	dataFactoryClient        datafactory.FactoriesClient
	dataFactoryDatasetClient datafactory.DatasetsClient
=======
	dataFactoryClient              datafactory.FactoriesClient
	dataFactoryLinkedServiceClient datafactory.LinkedServicesClient
>>>>>>> b62a8305

	// Data Lake Store
	dataLakeStoreAccountClient       storeAccount.AccountsClient
	dataLakeStoreFirewallRulesClient storeAccount.FirewallRulesClient
	dataLakeStoreFilesClient         filesystem.Client

	// Data Lake Analytics
	dataLakeAnalyticsAccountClient       analyticsAccount.AccountsClient
	dataLakeAnalyticsFirewallRulesClient analyticsAccount.FirewallRulesClient

	// Databricks
	databricksWorkspacesClient databricks.WorkspacesClient

	// HDInsight
	hdinsightApplicationsClient   hdinsight.ApplicationsClient
	hdinsightClustersClient       hdinsight.ClustersClient
	hdinsightConfigurationsClient hdinsight.ConfigurationsClient

	// KeyVault
	keyVaultClient           keyvault.VaultsClient
	keyVaultManagementClient keyVault.BaseClient

	// Log Analytics
	linkedServicesClient operationalinsights.LinkedServicesClient
	workspacesClient     operationalinsights.WorkspacesClient

	// Logic
	logicWorkflowsClient logic.WorkflowsClient

	// Management Groups
	managementGroupsClient             managementgroups.Client
	managementGroupsSubscriptionClient managementgroups.SubscriptionsClient

	// Media
	mediaServicesClient media.MediaservicesClient

	// Monitor
	monitorActionGroupsClient               insights.ActionGroupsClient
	monitorActivityLogAlertsClient          insights.ActivityLogAlertsClient
	monitorAlertRulesClient                 insights.AlertRulesClient
	monitorDiagnosticSettingsClient         insights.DiagnosticSettingsClient
	monitorDiagnosticSettingsCategoryClient insights.DiagnosticSettingsCategoryClient
	monitorLogProfilesClient                insights.LogProfilesClient
	monitorMetricAlertsClient               insights.MetricAlertsClient

	// MSI
	userAssignedIdentitiesClient msi.UserAssignedIdentitiesClient

	// Networking
	applicationGatewayClient        network.ApplicationGatewaysClient
	applicationSecurityGroupsClient network.ApplicationSecurityGroupsClient
	azureFirewallsClient            network.AzureFirewallsClient
	connectionMonitorsClient        network.ConnectionMonitorsClient
	ddosProtectionPlanClient        network.DdosProtectionPlansClient
	expressRouteAuthsClient         network.ExpressRouteCircuitAuthorizationsClient
	expressRouteCircuitClient       network.ExpressRouteCircuitsClient
	expressRoutePeeringsClient      network.ExpressRouteCircuitPeeringsClient
	ifaceClient                     network.InterfacesClient
	loadBalancerClient              network.LoadBalancersClient
	localNetConnClient              network.LocalNetworkGatewaysClient
	packetCapturesClient            network.PacketCapturesClient
	publicIPClient                  network.PublicIPAddressesClient
	routesClient                    network.RoutesClient
	routeTablesClient               network.RouteTablesClient
	secGroupClient                  network.SecurityGroupsClient
	secRuleClient                   network.SecurityRulesClient
	subnetClient                    network.SubnetsClient
	vnetGatewayConnectionsClient    network.VirtualNetworkGatewayConnectionsClient
	vnetGatewayClient               network.VirtualNetworkGatewaysClient
	vnetClient                      network.VirtualNetworksClient
	vnetPeeringsClient              network.VirtualNetworkPeeringsClient
	watcherClient                   network.WatchersClient

	// Notification Hubs
	notificationHubsClient       notificationhubs.Client
	notificationNamespacesClient notificationhubs.NamespacesClient

	// Recovery Services
	recoveryServicesVaultsClient             recoveryservices.VaultsClient
	recoveryServicesProtectedItemsClient     backup.ProtectedItemsGroupClient
	recoveryServicesProtectionPoliciesClient backup.ProtectionPoliciesClient

	// Relay
	relayNamespacesClient relay.NamespacesClient

	// Resources
	managementLocksClient locks.ManagementLocksClient
	deploymentsClient     resources.DeploymentsClient
	providersClient       resourcesprofile.ProvidersClient
	resourcesClient       resources.Client
	resourceGroupsClient  resources.GroupsClient
	subscriptionsClient   subscriptions.Client

	// Scheduler
	schedulerJobCollectionsClient scheduler.JobCollectionsClient //nolint: megacheck

	schedulerJobsClient scheduler.JobsClient //nolint: megacheck

	// Search
	searchServicesClient  search.ServicesClient
	searchAdminKeysClient search.AdminKeysClient

	// Security Centre
	securityCenterPricingClient   security.PricingsClient
	securityCenterContactsClient  security.ContactsClient
	securityCenterWorkspaceClient security.WorkspaceSettingsClient

	// ServiceBus
	serviceBusQueuesClient            servicebus.QueuesClient
	serviceBusNamespacesClient        servicebus.NamespacesClient
	serviceBusTopicsClient            servicebus.TopicsClient
	serviceBusSubscriptionsClient     servicebus.SubscriptionsClient
	serviceBusSubscriptionRulesClient servicebus.RulesClient

	// Service Fabric
	serviceFabricClustersClient servicefabric.ClustersClient

	// SignalR
	signalRClient signalr.Client

	// Storage
	storageServiceClient storage.AccountsClient
	storageUsageClient   storage.UsageClient

	// Traffic Manager
	trafficManagerGeographialHierarchiesClient trafficmanager.GeographicHierarchiesClient
	trafficManagerProfilesClient               trafficmanager.ProfilesClient
	trafficManagerEndpointsClient              trafficmanager.EndpointsClient

	// Web
	appServicePlansClient web.AppServicePlansClient
	appServicesClient     web.AppsClient

	// Policy
	policyAssignmentsClient    policy.AssignmentsClient
	policyDefinitionsClient    policy.DefinitionsClient
	policySetDefinitionsClient policy.SetDefinitionsClient
}

var (
	msClientRequestIDOnce sync.Once
	msClientRequestID     string
)

// clientRequestID generates a UUID to pass through `x-ms-client-request-id` header.
func clientRequestID() string {
	msClientRequestIDOnce.Do(func() {
		var err error
		msClientRequestID, err = uuid.GenerateUUID()

		if err != nil {
			log.Printf("[WARN] Fail to generate uuid for msClientRequestID: %+v", err)
		}
	})

	log.Printf("[DEBUG] AzureRM Client Request Id: %s", msClientRequestID)
	return msClientRequestID
}

func (c *ArmClient) configureClient(client *autorest.Client, auth autorest.Authorizer) {
	setUserAgent(client, c.partnerId)
	client.Authorizer = auth
	//client.RequestInspector = azure.WithClientID(clientRequestID())
	client.Sender = azure.BuildSender()
	client.SkipResourceProviderRegistration = c.skipProviderRegistration
	client.PollingDuration = 60 * time.Minute
}

func setUserAgent(client *autorest.Client, partnerID string) {
	// TODO: This is the SDK version not the CLI version, once we are on 0.12, should revisit
	tfUserAgent := httpclient.UserAgentString()

	pv := version.ProviderVersion
	providerUserAgent := fmt.Sprintf("%s terraform-provider-azurerm/%s", tfUserAgent, pv)
	client.UserAgent = strings.TrimSpace(fmt.Sprintf("%s %s", client.UserAgent, providerUserAgent))

	// append the CloudShell version to the user agent if it exists
	if azureAgent := os.Getenv("AZURE_HTTP_USER_AGENT"); azureAgent != "" {
		client.UserAgent = fmt.Sprintf("%s %s", client.UserAgent, azureAgent)
	}

	if partnerID != "" {
		client.UserAgent = fmt.Sprintf("%s pid-%s", client.UserAgent, partnerID)
	}

	log.Printf("[DEBUG] AzureRM Client User Agent: %s\n", client.UserAgent)
}

// getArmClient is a helper method which returns a fully instantiated
// *ArmClient based on the Config's current settings.
func getArmClient(c *authentication.Config, skipProviderRegistration bool, partnerId string) (*ArmClient, error) {
	env, err := authentication.DetermineEnvironment(c.Environment)
	if err != nil {
		return nil, err
	}

	// client declarations:
	client := ArmClient{
		clientId:                 c.ClientID,
		tenantId:                 c.TenantID,
		subscriptionId:           c.SubscriptionID,
		partnerId:                partnerId,
		environment:              *env,
		usingServicePrincipal:    c.AuthenticatedAsAServicePrincipal,
		skipProviderRegistration: skipProviderRegistration,
	}

	oauthConfig, err := adal.NewOAuthConfig(env.ActiveDirectoryEndpoint, c.TenantID)
	if err != nil {
		return nil, err
	}

	// OAuthConfigForTenant returns a pointer, which can be nil.
	if oauthConfig == nil {
		return nil, fmt.Errorf("Unable to configure OAuthConfig for tenant %s", c.TenantID)
	}

	// Resource Manager endpoints
	endpoint := env.ResourceManagerEndpoint
	auth, err := c.GetAuthorizationToken(oauthConfig, env.TokenAudience)
	if err != nil {
		return nil, err
	}

	// Graph Endpoints
	graphEndpoint := env.GraphEndpoint
	graphAuth, err := c.GetAuthorizationToken(oauthConfig, graphEndpoint)
	if err != nil {
		return nil, err
	}

	// Key Vault Endpoints
	sender := azure.BuildSender()
	keyVaultAuth := autorest.NewBearerAuthorizerCallback(sender, func(tenantID, resource string) (*autorest.BearerAuthorizer, error) {
		keyVaultSpt, err := c.GetAuthorizationToken(oauthConfig, resource)
		if err != nil {
			return nil, err
		}

		return keyVaultSpt, nil
	})

	client.registerApiManagementServiceClients(endpoint, c.SubscriptionID, auth)
	client.registerAppInsightsClients(endpoint, c.SubscriptionID, auth)
	client.registerAutomationClients(endpoint, c.SubscriptionID, auth)
	client.registerAuthentication(endpoint, graphEndpoint, c.SubscriptionID, c.TenantID, auth, graphAuth)
	client.registerBatchClients(endpoint, c.SubscriptionID, auth)
	client.registerCDNClients(endpoint, c.SubscriptionID, auth)
	client.registerCognitiveServiceClients(endpoint, c.SubscriptionID, auth)
	client.registerComputeClients(endpoint, c.SubscriptionID, auth)
	client.registerContainerInstanceClients(endpoint, c.SubscriptionID, auth)
	client.registerContainerRegistryClients(endpoint, c.SubscriptionID, auth)
	client.registerContainerServicesClients(endpoint, c.SubscriptionID, auth)
	client.registerCosmosDBClients(endpoint, c.SubscriptionID, auth)
	client.registerDatabricksClients(endpoint, c.SubscriptionID, auth)
	client.registerDatabases(endpoint, c.SubscriptionID, auth, sender)
	client.registerDataFactoryClients(endpoint, c.SubscriptionID, auth)
	client.registerDataLakeStoreClients(endpoint, c.SubscriptionID, auth)
	client.registerDeviceClients(endpoint, c.SubscriptionID, auth)
	client.registerDevSpaceClients(endpoint, c.SubscriptionID, auth)
	client.registerDevTestClients(endpoint, c.SubscriptionID, auth)
	client.registerDNSClients(endpoint, c.SubscriptionID, auth)
	client.registerEventGridClients(endpoint, c.SubscriptionID, auth)
	client.registerEventHubClients(endpoint, c.SubscriptionID, auth)
	client.registerHDInsightsClients(endpoint, c.SubscriptionID, auth)
	client.registerKeyVaultClients(endpoint, c.SubscriptionID, auth, keyVaultAuth)
	client.registerLogicClients(endpoint, c.SubscriptionID, auth)
	client.registerMediaServiceClients(endpoint, c.SubscriptionID, auth)
	client.registerMonitorClients(endpoint, c.SubscriptionID, auth)
	client.registerNetworkingClients(endpoint, c.SubscriptionID, auth)
	client.registerNotificationHubsClient(endpoint, c.SubscriptionID, auth)
	client.registerOperationalInsightsClients(endpoint, c.SubscriptionID, auth)
	client.registerRecoveryServiceClients(endpoint, c.SubscriptionID, auth)
	client.registerPolicyClients(endpoint, c.SubscriptionID, auth)
	client.registerManagementGroupClients(endpoint, auth)
	client.registerRedisClients(endpoint, c.SubscriptionID, auth)
	client.registerRelayClients(endpoint, c.SubscriptionID, auth)
	client.registerResourcesClients(endpoint, c.SubscriptionID, auth)
	client.registerSearchClients(endpoint, c.SubscriptionID, auth)
	client.registerSecurityCenterClients(endpoint, c.SubscriptionID, auth)
	client.registerServiceBusClients(endpoint, c.SubscriptionID, auth)
	client.registerServiceFabricClients(endpoint, c.SubscriptionID, auth)
	client.registerSchedulerClients(endpoint, c.SubscriptionID, auth)
	client.registerSignalRClients(endpoint, c.SubscriptionID, auth)
	client.registerStorageClients(endpoint, c.SubscriptionID, auth)
	client.registerTrafficManagerClients(endpoint, c.SubscriptionID, auth)
	client.registerWebClients(endpoint, c.SubscriptionID, auth)

	return &client, nil
}

func (c *ArmClient) registerApiManagementServiceClients(endpoint, subscriptionId string, auth autorest.Authorizer) {
	apisClient := apimanagement.NewAPIClientWithBaseURI(endpoint, subscriptionId)
	c.configureClient(&apisClient.Client, auth)
	c.apiManagementApiClient = apisClient

	apiOperationsClient := apimanagement.NewAPIOperationClientWithBaseURI(endpoint, subscriptionId)
	c.configureClient(&apiOperationsClient.Client, auth)
	c.apiManagementApiOperationsClient = apiOperationsClient

	apiVersionSetClient := apimanagement.NewAPIVersionSetClientWithBaseURI(endpoint, subscriptionId)
	c.configureClient(&apiVersionSetClient.Client, auth)
	c.apiManagementApiVersionSetClient = apiVersionSetClient

	authorizationServersClient := apimanagement.NewAuthorizationServerClientWithBaseURI(endpoint, subscriptionId)
	c.configureClient(&authorizationServersClient.Client, auth)
	c.apiManagementAuthorizationServersClient = authorizationServersClient

	certificatesClient := apimanagement.NewCertificateClientWithBaseURI(endpoint, subscriptionId)
	c.configureClient(&certificatesClient.Client, auth)
	c.apiManagementCertificatesClient = certificatesClient

	groupsClient := apimanagement.NewGroupClientWithBaseURI(endpoint, subscriptionId)
	c.configureClient(&groupsClient.Client, auth)
	c.apiManagementGroupClient = groupsClient

	groupUsersClient := apimanagement.NewGroupUserClientWithBaseURI(endpoint, subscriptionId)
	c.configureClient(&groupUsersClient.Client, auth)
	c.apiManagementGroupUsersClient = groupUsersClient

	loggerClient := apimanagement.NewLoggerClientWithBaseURI(endpoint, subscriptionId)
	c.configureClient(&loggerClient.Client, auth)
	c.apiManagementLoggerClient = loggerClient

	policyClient := apimanagement.NewPolicyClientWithBaseURI(endpoint, subscriptionId)
	c.configureClient(&policyClient.Client, auth)
	c.apiManagementPolicyClient = policyClient

	serviceClient := apimanagement.NewServiceClientWithBaseURI(endpoint, subscriptionId)
	c.configureClient(&serviceClient.Client, auth)
	c.apiManagementServiceClient = serviceClient

	signInClient := apimanagement.NewSignInSettingsClientWithBaseURI(endpoint, subscriptionId)
	c.configureClient(&signInClient.Client, auth)
	c.apiManagementSignInClient = signInClient

	signUpClient := apimanagement.NewSignUpSettingsClientWithBaseURI(endpoint, subscriptionId)
	c.configureClient(&signUpClient.Client, auth)
	c.apiManagementSignUpClient = signUpClient

	openIdConnectClient := apimanagement.NewOpenIDConnectProviderClientWithBaseURI(endpoint, subscriptionId)
	c.configureClient(&openIdConnectClient.Client, auth)
	c.apiManagementOpenIdConnectClient = openIdConnectClient

	productsClient := apimanagement.NewProductClientWithBaseURI(endpoint, subscriptionId)
	c.configureClient(&productsClient.Client, auth)
	c.apiManagementProductsClient = productsClient

	productApisClient := apimanagement.NewProductAPIClientWithBaseURI(endpoint, subscriptionId)
	c.configureClient(&productApisClient.Client, auth)
	c.apiManagementProductApisClient = productApisClient

	productGroupsClient := apimanagement.NewProductGroupClientWithBaseURI(endpoint, subscriptionId)
	c.configureClient(&productGroupsClient.Client, auth)
	c.apiManagementProductGroupsClient = productGroupsClient

	propertiesClient := apimanagement.NewPropertyClientWithBaseURI(endpoint, subscriptionId)
	c.configureClient(&propertiesClient.Client, auth)
	c.apiManagementPropertyClient = propertiesClient

	subscriptionsClient := apimanagement.NewSubscriptionClientWithBaseURI(endpoint, subscriptionId)
	c.configureClient(&subscriptionsClient.Client, auth)
	c.apiManagementSubscriptionsClient = subscriptionsClient

	usersClient := apimanagement.NewUserClientWithBaseURI(endpoint, subscriptionId)
	c.configureClient(&usersClient.Client, auth)
	c.apiManagementUsersClient = usersClient
}

func (c *ArmClient) registerAppInsightsClients(endpoint, subscriptionId string, auth autorest.Authorizer) {
	ai := appinsights.NewComponentsClientWithBaseURI(endpoint, subscriptionId)
	c.configureClient(&ai.Client, auth)
	c.appInsightsClient = ai

	aiak := appinsights.NewAPIKeysClientWithBaseURI(endpoint, subscriptionId)
	c.configureClient(&aiak.Client, auth)
	c.appInsightsAPIKeyClient = aiak
}

func (c *ArmClient) registerAutomationClients(endpoint, subscriptionId string, auth autorest.Authorizer) {
	accountClient := automation.NewAccountClientWithBaseURI(endpoint, subscriptionId)
	c.configureClient(&accountClient.Client, auth)
	c.automationAccountClient = accountClient

	agentRegistrationInfoClient := automation.NewAgentRegistrationInformationClientWithBaseURI(endpoint, subscriptionId)
	c.configureClient(&agentRegistrationInfoClient.Client, auth)
	c.automationAgentRegistrationInfoClient = agentRegistrationInfoClient

	credentialClient := automation.NewCredentialClientWithBaseURI(endpoint, subscriptionId)
	c.configureClient(&credentialClient.Client, auth)
	c.automationCredentialClient = credentialClient

	dscConfigurationClient := automation.NewDscConfigurationClientWithBaseURI(endpoint, subscriptionId)
	c.configureClient(&dscConfigurationClient.Client, auth)
	c.automationDscConfigurationClient = dscConfigurationClient

	dscNodeConfigurationClient := automation.NewDscNodeConfigurationClientWithBaseURI(endpoint, subscriptionId)
	c.configureClient(&dscNodeConfigurationClient.Client, auth)
	c.automationDscNodeConfigurationClient = dscNodeConfigurationClient

	moduleClient := automation.NewModuleClientWithBaseURI(endpoint, subscriptionId)
	c.configureClient(&moduleClient.Client, auth)
	c.automationModuleClient = moduleClient

	runbookClient := automation.NewRunbookClientWithBaseURI(endpoint, subscriptionId)
	c.configureClient(&runbookClient.Client, auth)
	c.automationRunbookClient = runbookClient

	scheduleClient := automation.NewScheduleClientWithBaseURI(endpoint, subscriptionId)
	c.configureClient(&scheduleClient.Client, auth)
	c.automationScheduleClient = scheduleClient

	runbookDraftClient := automation.NewRunbookDraftClientWithBaseURI(endpoint, subscriptionId)
	c.configureClient(&runbookDraftClient.Client, auth)
	c.automationRunbookDraftClient = runbookDraftClient
}

func (c *ArmClient) registerAuthentication(endpoint, graphEndpoint, subscriptionId, tenantId string, auth, graphAuth autorest.Authorizer) {
	assignmentsClient := authorization.NewRoleAssignmentsClientWithBaseURI(endpoint, subscriptionId)
	c.configureClient(&assignmentsClient.Client, auth)
	c.roleAssignmentsClient = assignmentsClient

	definitionsClient := authorization.NewRoleDefinitionsClientWithBaseURI(endpoint, subscriptionId)
	c.configureClient(&definitionsClient.Client, auth)
	c.roleDefinitionsClient = definitionsClient

	applicationsClient := graphrbac.NewApplicationsClientWithBaseURI(graphEndpoint, tenantId)
	c.configureClient(&applicationsClient.Client, graphAuth)
	c.applicationsClient = applicationsClient

	servicePrincipalsClient := graphrbac.NewServicePrincipalsClientWithBaseURI(graphEndpoint, tenantId)
	c.configureClient(&servicePrincipalsClient.Client, graphAuth)
	c.servicePrincipalsClient = servicePrincipalsClient
}

func (c *ArmClient) registerBatchClients(endpoint, subscriptionId string, auth autorest.Authorizer) {
	batchAccount := batch.NewAccountClientWithBaseURI(endpoint, subscriptionId)
	c.configureClient(&batchAccount.Client, auth)
	c.batchAccountClient = batchAccount

	batchPool := batch.NewPoolClientWithBaseURI(endpoint, subscriptionId)
	c.configureClient(&batchPool.Client, auth)
	c.batchPoolClient = batchPool
}

func (c *ArmClient) registerCDNClients(endpoint, subscriptionId string, auth autorest.Authorizer) {
	customDomainsClient := cdn.NewCustomDomainsClientWithBaseURI(endpoint, subscriptionId)
	c.configureClient(&customDomainsClient.Client, auth)
	c.cdnCustomDomainsClient = customDomainsClient

	endpointsClient := cdn.NewEndpointsClientWithBaseURI(endpoint, subscriptionId)
	c.configureClient(&endpointsClient.Client, auth)
	c.cdnEndpointsClient = endpointsClient

	profilesClient := cdn.NewProfilesClientWithBaseURI(endpoint, subscriptionId)
	c.configureClient(&profilesClient.Client, auth)
	c.cdnProfilesClient = profilesClient
}

func (c *ArmClient) registerCognitiveServiceClients(endpoint, subscriptionId string, auth autorest.Authorizer) {
	accountsClient := cognitiveservices.NewAccountsClientWithBaseURI(endpoint, subscriptionId)
	c.configureClient(&accountsClient.Client, auth)
	c.cognitiveAccountsClient = accountsClient
}

func (c *ArmClient) registerCosmosDBClients(endpoint, subscriptionId string, auth autorest.Authorizer) {
	cdb := documentdb.NewDatabaseAccountsClientWithBaseURI(endpoint, subscriptionId)
	c.configureClient(&cdb.Client, auth)
	c.cosmosDBClient = cdb
}

func (c *ArmClient) registerMediaServiceClients(endpoint, subscriptionId string, auth autorest.Authorizer) {
	mediaServicesClient := media.NewMediaservicesClientWithBaseURI(endpoint, subscriptionId)
	c.configureClient(&mediaServicesClient.Client, auth)
	c.mediaServicesClient = mediaServicesClient
}

func (c *ArmClient) registerComputeClients(endpoint, subscriptionId string, auth autorest.Authorizer) {
	availabilitySetsClient := compute.NewAvailabilitySetsClientWithBaseURI(endpoint, subscriptionId)
	c.configureClient(&availabilitySetsClient.Client, auth)
	c.availSetClient = availabilitySetsClient

	diskClient := compute.NewDisksClientWithBaseURI(endpoint, subscriptionId)
	c.configureClient(&diskClient.Client, auth)
	c.diskClient = diskClient

	imagesClient := compute.NewImagesClientWithBaseURI(endpoint, subscriptionId)
	c.configureClient(&imagesClient.Client, auth)
	c.imageClient = imagesClient

	snapshotsClient := compute.NewSnapshotsClientWithBaseURI(endpoint, subscriptionId)
	c.configureClient(&snapshotsClient.Client, auth)
	c.snapshotsClient = snapshotsClient

	usageClient := compute.NewUsageClientWithBaseURI(endpoint, subscriptionId)
	c.configureClient(&usageClient.Client, auth)
	c.usageOpsClient = usageClient

	extensionImagesClient := compute.NewVirtualMachineExtensionImagesClientWithBaseURI(endpoint, subscriptionId)
	c.configureClient(&extensionImagesClient.Client, auth)
	c.vmExtensionImageClient = extensionImagesClient

	extensionsClient := compute.NewVirtualMachineExtensionsClientWithBaseURI(endpoint, subscriptionId)
	c.configureClient(&extensionsClient.Client, auth)
	c.vmExtensionClient = extensionsClient

	virtualMachineImagesClient := compute.NewVirtualMachineImagesClientWithBaseURI(endpoint, subscriptionId)
	c.configureClient(&virtualMachineImagesClient.Client, auth)
	c.vmImageClient = virtualMachineImagesClient

	scaleSetsClient := compute.NewVirtualMachineScaleSetsClientWithBaseURI(endpoint, subscriptionId)
	c.configureClient(&scaleSetsClient.Client, auth)
	c.vmScaleSetClient = scaleSetsClient

	virtualMachinesClient := compute.NewVirtualMachinesClientWithBaseURI(endpoint, subscriptionId)
	c.configureClient(&virtualMachinesClient.Client, auth)
	c.vmClient = virtualMachinesClient

	galleriesClient := compute.NewGalleriesClientWithBaseURI(endpoint, subscriptionId)
	c.configureClient(&galleriesClient.Client, auth)
	c.galleriesClient = galleriesClient

	galleryImagesClient := compute.NewGalleryImagesClientWithBaseURI(endpoint, subscriptionId)
	c.configureClient(&galleryImagesClient.Client, auth)
	c.galleryImagesClient = galleryImagesClient

	galleryImageVersionsClient := compute.NewGalleryImageVersionsClientWithBaseURI(endpoint, subscriptionId)
	c.configureClient(&galleryImageVersionsClient.Client, auth)
	c.galleryImageVersionsClient = galleryImageVersionsClient
}

func (c *ArmClient) registerContainerInstanceClients(endpoint, subscriptionId string, auth autorest.Authorizer) {
	cgc := containerinstance.NewContainerGroupsClientWithBaseURI(endpoint, subscriptionId)
	c.configureClient(&cgc.Client, auth)
	c.containerGroupsClient = cgc
}

func (c *ArmClient) registerContainerRegistryClients(endpoint, subscriptionId string, auth autorest.Authorizer) {
	crc := containerregistry.NewRegistriesClientWithBaseURI(endpoint, subscriptionId)
	c.configureClient(&crc.Client, auth)
	c.containerRegistryClient = crc

	// container registry replicalication client
	crrc := containerregistry.NewReplicationsClientWithBaseURI(endpoint, subscriptionId)
	c.configureClient(&crrc.Client, auth)
	c.containerRegistryReplicationsClient = crrc
}

func (c *ArmClient) registerContainerServicesClients(endpoint, subscriptionId string, auth autorest.Authorizer) {
	// ACS
	containerServicesClient := containerservice.NewContainerServicesClientWithBaseURI(endpoint, subscriptionId)
	c.configureClient(&containerServicesClient.Client, auth)
	c.containerServicesClient = containerServicesClient

	// AKS
	kubernetesClustersClient := containerservice.NewManagedClustersClientWithBaseURI(endpoint, subscriptionId)
	c.configureClient(&kubernetesClustersClient.Client, auth)
	c.kubernetesClustersClient = kubernetesClustersClient
}

func (c *ArmClient) registerDatabricksClients(endpoint, subscriptionId string, auth autorest.Authorizer) {
	databricksWorkspacesClient := databricks.NewWorkspacesClientWithBaseURI(endpoint, subscriptionId)
	c.configureClient(&databricksWorkspacesClient.Client, auth)
	c.databricksWorkspacesClient = databricksWorkspacesClient
}

func (c *ArmClient) registerDatabases(endpoint, subscriptionId string, auth autorest.Authorizer, sender autorest.Sender) {
	mariadbDBClient := mariadb.NewDatabasesClientWithBaseURI(endpoint, subscriptionId)
	c.configureClient(&mariadbDBClient.Client, auth)
	c.mariadbDatabasesClient = mariadbDBClient

	mariadbServersClient := mariadb.NewServersClientWithBaseURI(endpoint, subscriptionId)
	c.configureClient(&mariadbServersClient.Client, auth)
	c.mariadbServersClient = mariadbServersClient

	// MySQL
	mysqlConfigClient := mysql.NewConfigurationsClientWithBaseURI(endpoint, subscriptionId)
	c.configureClient(&mysqlConfigClient.Client, auth)
	c.mysqlConfigurationsClient = mysqlConfigClient

	mysqlDBClient := mysql.NewDatabasesClientWithBaseURI(endpoint, subscriptionId)
	c.configureClient(&mysqlDBClient.Client, auth)
	c.mysqlDatabasesClient = mysqlDBClient

	mysqlFWClient := mysql.NewFirewallRulesClientWithBaseURI(endpoint, subscriptionId)
	c.configureClient(&mysqlFWClient.Client, auth)
	c.mysqlFirewallRulesClient = mysqlFWClient

	mysqlServersClient := mysql.NewServersClientWithBaseURI(endpoint, subscriptionId)
	c.configureClient(&mysqlServersClient.Client, auth)
	c.mysqlServersClient = mysqlServersClient

	mysqlVirtualNetworkRulesClient := mysql.NewVirtualNetworkRulesClientWithBaseURI(endpoint, subscriptionId)
	c.configureClient(&mysqlVirtualNetworkRulesClient.Client, auth)
	c.mysqlVirtualNetworkRulesClient = mysqlVirtualNetworkRulesClient

	// PostgreSQL
	postgresqlConfigClient := postgresql.NewConfigurationsClientWithBaseURI(endpoint, subscriptionId)
	c.configureClient(&postgresqlConfigClient.Client, auth)
	c.postgresqlConfigurationsClient = postgresqlConfigClient

	postgresqlDBClient := postgresql.NewDatabasesClientWithBaseURI(endpoint, subscriptionId)
	c.configureClient(&postgresqlDBClient.Client, auth)
	c.postgresqlDatabasesClient = postgresqlDBClient

	postgresqlFWClient := postgresql.NewFirewallRulesClientWithBaseURI(endpoint, subscriptionId)
	c.configureClient(&postgresqlFWClient.Client, auth)
	c.postgresqlFirewallRulesClient = postgresqlFWClient

	postgresqlSrvClient := postgresql.NewServersClientWithBaseURI(endpoint, subscriptionId)
	c.configureClient(&postgresqlSrvClient.Client, auth)
	c.postgresqlServersClient = postgresqlSrvClient

	postgresqlVNRClient := postgresql.NewVirtualNetworkRulesClientWithBaseURI(endpoint, subscriptionId)
	c.configureClient(&postgresqlVNRClient.Client, auth)
	c.postgresqlVirtualNetworkRulesClient = postgresqlVNRClient

	// SQL Azure
	sqlDBClient := sql.NewDatabasesClientWithBaseURI(endpoint, subscriptionId)
	c.configureClient(&sqlDBClient.Client, auth)
	c.sqlDatabasesClient = sqlDBClient

	sqlDTDPClient := sql.NewDatabaseThreatDetectionPoliciesClientWithBaseURI(endpoint, subscriptionId)
	setUserAgent(&sqlDTDPClient.Client, "")
	sqlDTDPClient.Authorizer = auth
	sqlDTDPClient.Sender = sender
	sqlDTDPClient.SkipResourceProviderRegistration = c.skipProviderRegistration
	c.sqlDatabaseThreatDetectionPoliciesClient = sqlDTDPClient

	sqlFWClient := sql.NewFirewallRulesClientWithBaseURI(endpoint, subscriptionId)
	c.configureClient(&sqlFWClient.Client, auth)
	c.sqlFirewallRulesClient = sqlFWClient

	sqlEPClient := sql.NewElasticPoolsClientWithBaseURI(endpoint, subscriptionId)
	c.configureClient(&sqlEPClient.Client, auth)
	c.sqlElasticPoolsClient = sqlEPClient

	MsSqlEPClient := MsSql.NewElasticPoolsClientWithBaseURI(endpoint, subscriptionId)
	c.configureClient(&MsSqlEPClient.Client, auth)
	c.msSqlElasticPoolsClient = MsSqlEPClient

	sqlSrvClient := sql.NewServersClientWithBaseURI(endpoint, subscriptionId)
	c.configureClient(&sqlSrvClient.Client, auth)
	c.sqlServersClient = sqlSrvClient

	sqlADClient := sql.NewServerAzureADAdministratorsClientWithBaseURI(endpoint, subscriptionId)
	c.configureClient(&sqlADClient.Client, auth)
	c.sqlServerAzureADAdministratorsClient = sqlADClient

	sqlVNRClient := sql.NewVirtualNetworkRulesClientWithBaseURI(endpoint, subscriptionId)
	c.configureClient(&sqlVNRClient.Client, auth)
	c.sqlVirtualNetworkRulesClient = sqlVNRClient
}

func (c *ArmClient) registerDataFactoryClients(endpoint, subscriptionId string, auth autorest.Authorizer) {
	dataFactoryClient := datafactory.NewFactoriesClientWithBaseURI(endpoint, subscriptionId)
	c.configureClient(&dataFactoryClient.Client, auth)
	c.dataFactoryClient = dataFactoryClient

<<<<<<< HEAD
	dataFactoryDatasetClient := datafactory.NewDatasetsClientWithBaseURI(endpoint, subscriptionId)
	c.configureClient(&dataFactoryDatasetClient.Client, auth)
	c.dataFactoryDatasetClient = dataFactoryDatasetClient
=======
	dataFactoryLinkedServiceClient := datafactory.NewLinkedServicesClientWithBaseURI(endpoint, subscriptionId)
	c.configureClient(&dataFactoryLinkedServiceClient.Client, auth)
	c.dataFactoryLinkedServiceClient = dataFactoryLinkedServiceClient
>>>>>>> b62a8305
}

func (c *ArmClient) registerDataLakeStoreClients(endpoint, subscriptionId string, auth autorest.Authorizer) {
	storeAccountClient := storeAccount.NewAccountsClientWithBaseURI(endpoint, subscriptionId)
	c.configureClient(&storeAccountClient.Client, auth)
	c.dataLakeStoreAccountClient = storeAccountClient

	storeFirewallRulesClient := storeAccount.NewFirewallRulesClientWithBaseURI(endpoint, subscriptionId)
	c.configureClient(&storeFirewallRulesClient.Client, auth)
	c.dataLakeStoreFirewallRulesClient = storeFirewallRulesClient

	analyticsAccountClient := analyticsAccount.NewAccountsClientWithBaseURI(endpoint, subscriptionId)
	c.configureClient(&analyticsAccountClient.Client, auth)
	c.dataLakeAnalyticsAccountClient = analyticsAccountClient

	filesClient := filesystem.NewClient()
	c.configureClient(&filesClient.Client, auth)
	c.dataLakeStoreFilesClient = filesClient

	analyticsFirewallRulesClient := analyticsAccount.NewFirewallRulesClientWithBaseURI(endpoint, subscriptionId)
	c.configureClient(&analyticsFirewallRulesClient.Client, auth)
	c.dataLakeAnalyticsFirewallRulesClient = analyticsFirewallRulesClient
}

func (c *ArmClient) registerDeviceClients(endpoint, subscriptionId string, auth autorest.Authorizer) {
	iotClient := devices.NewIotHubResourceClientWithBaseURI(endpoint, subscriptionId)
	c.configureClient(&iotClient.Client, auth)
	c.iothubResourceClient = iotClient
}

func (c *ArmClient) registerDevTestClients(endpoint, subscriptionId string, auth autorest.Authorizer) {
	labsClient := dtl.NewLabsClientWithBaseURI(endpoint, subscriptionId)
	c.configureClient(&labsClient.Client, auth)
	c.devTestLabsClient = labsClient

	devTestPoliciesClient := dtl.NewPoliciesClientWithBaseURI(endpoint, subscriptionId)
	c.configureClient(&devTestPoliciesClient.Client, auth)
	c.devTestPoliciesClient = devTestPoliciesClient

	devTestVirtualMachinesClient := dtl.NewVirtualMachinesClientWithBaseURI(endpoint, subscriptionId)
	c.configureClient(&devTestVirtualMachinesClient.Client, auth)
	c.devTestVirtualMachinesClient = devTestVirtualMachinesClient

	devTestVirtualNetworksClient := dtl.NewVirtualNetworksClientWithBaseURI(endpoint, subscriptionId)
	c.configureClient(&devTestVirtualNetworksClient.Client, auth)
	c.devTestVirtualNetworksClient = devTestVirtualNetworksClient
}

func (c *ArmClient) registerDevSpaceClients(endpoint, subscriptionId string, auth autorest.Authorizer) {
	controllersClient := devspaces.NewControllersClientWithBaseURI(endpoint, subscriptionId)
	c.configureClient(&controllersClient.Client, auth)
	c.devSpaceControllerClient = controllersClient
}

func (c *ArmClient) registerDNSClients(endpoint, subscriptionId string, auth autorest.Authorizer) {
	dn := dns.NewRecordSetsClientWithBaseURI(endpoint, subscriptionId)
	c.configureClient(&dn.Client, auth)
	c.dnsClient = dn

	zo := dns.NewZonesClientWithBaseURI(endpoint, subscriptionId)
	c.configureClient(&zo.Client, auth)
	c.zonesClient = zo
}

func (c *ArmClient) registerEventGridClients(endpoint, subscriptionId string, auth autorest.Authorizer) {
	egtc := eventgrid.NewTopicsClientWithBaseURI(endpoint, subscriptionId)
	c.configureClient(&egtc.Client, auth)
	c.eventGridTopicsClient = egtc

	egdc := eventgrid.NewDomainsClientWithBaseURI(endpoint, subscriptionId)
	c.configureClient(&egdc.Client, auth)
	c.eventGridDomainsClient = egdc

	egesc := eventgrid.NewEventSubscriptionsClientWithBaseURI(endpoint, subscriptionId)
	c.configureClient(&egesc.Client, auth)
	c.eventGridEventSubscriptionsClient = egesc
}

func (c *ArmClient) registerEventHubClients(endpoint, subscriptionId string, auth autorest.Authorizer) {
	ehc := eventhub.NewEventHubsClientWithBaseURI(endpoint, subscriptionId)
	c.configureClient(&ehc.Client, auth)
	c.eventHubClient = ehc

	chcgc := eventhub.NewConsumerGroupsClientWithBaseURI(endpoint, subscriptionId)
	c.configureClient(&chcgc.Client, auth)
	c.eventHubConsumerGroupClient = chcgc

	ehnc := eventhub.NewNamespacesClientWithBaseURI(endpoint, subscriptionId)
	c.configureClient(&ehnc.Client, auth)
	c.eventHubNamespacesClient = ehnc
}

func (c *ArmClient) registerHDInsightsClients(endpoint, subscriptionId string, auth autorest.Authorizer) {
	applicationsClient := hdinsight.NewApplicationsClientWithBaseURI(endpoint, subscriptionId)
	c.configureClient(&applicationsClient.Client, auth)
	c.hdinsightApplicationsClient = applicationsClient

	clustersClient := hdinsight.NewClustersClientWithBaseURI(endpoint, subscriptionId)
	c.configureClient(&clustersClient.Client, auth)
	c.hdinsightClustersClient = clustersClient

	configurationsClient := hdinsight.NewConfigurationsClientWithBaseURI(endpoint, subscriptionId)
	c.configureClient(&configurationsClient.Client, auth)
	c.hdinsightConfigurationsClient = configurationsClient
}

func (c *ArmClient) registerKeyVaultClients(endpoint, subscriptionId string, auth autorest.Authorizer, keyVaultAuth autorest.Authorizer) {
	keyVaultClient := keyvault.NewVaultsClientWithBaseURI(endpoint, subscriptionId)
	c.configureClient(&keyVaultClient.Client, auth)
	c.keyVaultClient = keyVaultClient

	keyVaultManagementClient := keyVault.New()
	c.configureClient(&keyVaultManagementClient.Client, keyVaultAuth)
	c.keyVaultManagementClient = keyVaultManagementClient
}

func (c *ArmClient) registerLogicClients(endpoint, subscriptionId string, auth autorest.Authorizer) {
	workflowsClient := logic.NewWorkflowsClientWithBaseURI(endpoint, subscriptionId)
	c.configureClient(&workflowsClient.Client, auth)
	c.logicWorkflowsClient = workflowsClient
}

func (c *ArmClient) registerMonitorClients(endpoint, subscriptionId string, auth autorest.Authorizer) {
	agc := insights.NewActionGroupsClientWithBaseURI(endpoint, subscriptionId)
	c.configureClient(&agc.Client, auth)
	c.monitorActionGroupsClient = agc

	alac := insights.NewActivityLogAlertsClientWithBaseURI(endpoint, subscriptionId)
	c.configureClient(&alac.Client, auth)
	c.monitorActivityLogAlertsClient = alac

	arc := insights.NewAlertRulesClientWithBaseURI(endpoint, subscriptionId)
	c.configureClient(&arc.Client, auth)
	c.monitorAlertRulesClient = arc

	monitorLogProfilesClient := insights.NewLogProfilesClientWithBaseURI(endpoint, subscriptionId)
	c.configureClient(&monitorLogProfilesClient.Client, auth)
	c.monitorLogProfilesClient = monitorLogProfilesClient

	mac := insights.NewMetricAlertsClientWithBaseURI(endpoint, subscriptionId)
	c.configureClient(&mac.Client, auth)
	c.monitorMetricAlertsClient = mac

	autoscaleSettingsClient := insights.NewAutoscaleSettingsClientWithBaseURI(endpoint, subscriptionId)
	c.configureClient(&autoscaleSettingsClient.Client, auth)
	c.autoscaleSettingsClient = autoscaleSettingsClient

	monitoringInsightsClient := insights.NewDiagnosticSettingsClientWithBaseURI(endpoint, subscriptionId)
	c.configureClient(&monitoringInsightsClient.Client, auth)
	c.monitorDiagnosticSettingsClient = monitoringInsightsClient

	monitoringCategorySettingsClient := insights.NewDiagnosticSettingsCategoryClientWithBaseURI(endpoint, subscriptionId)
	c.configureClient(&monitoringCategorySettingsClient.Client, auth)
	c.monitorDiagnosticSettingsCategoryClient = monitoringCategorySettingsClient
}

func (c *ArmClient) registerNetworkingClients(endpoint, subscriptionId string, auth autorest.Authorizer) {
	applicationGatewaysClient := network.NewApplicationGatewaysClientWithBaseURI(endpoint, subscriptionId)
	c.configureClient(&applicationGatewaysClient.Client, auth)
	c.applicationGatewayClient = applicationGatewaysClient

	appSecurityGroupsClient := network.NewApplicationSecurityGroupsClientWithBaseURI(endpoint, subscriptionId)
	c.configureClient(&appSecurityGroupsClient.Client, auth)
	c.applicationSecurityGroupsClient = appSecurityGroupsClient

	azureFirewallsClient := network.NewAzureFirewallsClientWithBaseURI(endpoint, subscriptionId)
	c.configureClient(&azureFirewallsClient.Client, auth)
	c.azureFirewallsClient = azureFirewallsClient

	connectionMonitorsClient := network.NewConnectionMonitorsClientWithBaseURI(endpoint, subscriptionId)
	c.configureClient(&connectionMonitorsClient.Client, auth)
	c.connectionMonitorsClient = connectionMonitorsClient

	ddosProtectionPlanClient := network.NewDdosProtectionPlansClientWithBaseURI(endpoint, subscriptionId)
	c.configureClient(&ddosProtectionPlanClient.Client, auth)
	c.ddosProtectionPlanClient = ddosProtectionPlanClient

	expressRouteAuthsClient := network.NewExpressRouteCircuitAuthorizationsClientWithBaseURI(endpoint, subscriptionId)
	c.configureClient(&expressRouteAuthsClient.Client, auth)
	c.expressRouteAuthsClient = expressRouteAuthsClient

	expressRouteCircuitsClient := network.NewExpressRouteCircuitsClientWithBaseURI(endpoint, subscriptionId)
	c.configureClient(&expressRouteCircuitsClient.Client, auth)
	c.expressRouteCircuitClient = expressRouteCircuitsClient

	expressRoutePeeringsClient := network.NewExpressRouteCircuitPeeringsClientWithBaseURI(endpoint, subscriptionId)
	c.configureClient(&expressRoutePeeringsClient.Client, auth)
	c.expressRoutePeeringsClient = expressRoutePeeringsClient

	interfacesClient := network.NewInterfacesClientWithBaseURI(endpoint, subscriptionId)
	c.configureClient(&interfacesClient.Client, auth)
	c.ifaceClient = interfacesClient

	loadBalancersClient := network.NewLoadBalancersClientWithBaseURI(endpoint, subscriptionId)
	c.configureClient(&loadBalancersClient.Client, auth)
	c.loadBalancerClient = loadBalancersClient

	localNetworkGatewaysClient := network.NewLocalNetworkGatewaysClientWithBaseURI(endpoint, subscriptionId)
	c.configureClient(&localNetworkGatewaysClient.Client, auth)
	c.localNetConnClient = localNetworkGatewaysClient

	gatewaysClient := network.NewVirtualNetworkGatewaysClientWithBaseURI(endpoint, subscriptionId)
	c.configureClient(&gatewaysClient.Client, auth)
	c.vnetGatewayClient = gatewaysClient

	gatewayConnectionsClient := network.NewVirtualNetworkGatewayConnectionsClientWithBaseURI(endpoint, subscriptionId)
	c.configureClient(&gatewayConnectionsClient.Client, auth)
	c.vnetGatewayConnectionsClient = gatewayConnectionsClient

	networksClient := network.NewVirtualNetworksClientWithBaseURI(endpoint, subscriptionId)
	c.configureClient(&networksClient.Client, auth)
	c.vnetClient = networksClient

	packetCapturesClient := network.NewPacketCapturesClientWithBaseURI(endpoint, subscriptionId)
	c.configureClient(&packetCapturesClient.Client, auth)
	c.packetCapturesClient = packetCapturesClient

	peeringsClient := network.NewVirtualNetworkPeeringsClientWithBaseURI(endpoint, subscriptionId)
	c.configureClient(&peeringsClient.Client, auth)
	c.vnetPeeringsClient = peeringsClient

	publicIPAddressesClient := network.NewPublicIPAddressesClientWithBaseURI(endpoint, subscriptionId)
	c.configureClient(&publicIPAddressesClient.Client, auth)
	c.publicIPClient = publicIPAddressesClient

	routesClient := network.NewRoutesClientWithBaseURI(endpoint, subscriptionId)
	c.configureClient(&routesClient.Client, auth)
	c.routesClient = routesClient

	routeTablesClient := network.NewRouteTablesClientWithBaseURI(endpoint, subscriptionId)
	c.configureClient(&routeTablesClient.Client, auth)
	c.routeTablesClient = routeTablesClient

	securityGroupsClient := network.NewSecurityGroupsClientWithBaseURI(endpoint, subscriptionId)
	c.configureClient(&securityGroupsClient.Client, auth)
	c.secGroupClient = securityGroupsClient

	securityRulesClient := network.NewSecurityRulesClientWithBaseURI(endpoint, subscriptionId)
	c.configureClient(&securityRulesClient.Client, auth)
	c.secRuleClient = securityRulesClient

	subnetsClient := network.NewSubnetsClientWithBaseURI(endpoint, subscriptionId)
	c.configureClient(&subnetsClient.Client, auth)
	c.subnetClient = subnetsClient

	userAssignedIdentitiesClient := msi.NewUserAssignedIdentitiesClientWithBaseURI(endpoint, subscriptionId)
	c.configureClient(&userAssignedIdentitiesClient.Client, auth)
	c.userAssignedIdentitiesClient = userAssignedIdentitiesClient

	watchersClient := network.NewWatchersClientWithBaseURI(endpoint, subscriptionId)
	c.configureClient(&watchersClient.Client, auth)
	c.watcherClient = watchersClient
}

func (c *ArmClient) registerNotificationHubsClient(endpoint, subscriptionId string, auth autorest.Authorizer) {
	namespacesClient := notificationhubs.NewNamespacesClientWithBaseURI(endpoint, subscriptionId)
	c.configureClient(&namespacesClient.Client, auth)
	c.notificationNamespacesClient = namespacesClient

	notificationHubsClient := notificationhubs.NewClientWithBaseURI(endpoint, subscriptionId)
	c.configureClient(&notificationHubsClient.Client, auth)
	c.notificationHubsClient = notificationHubsClient
}

func (c *ArmClient) registerOperationalInsightsClients(endpoint, subscriptionId string, auth autorest.Authorizer) {
	opwc := operationalinsights.NewWorkspacesClientWithBaseURI(endpoint, subscriptionId)
	c.configureClient(&opwc.Client, auth)
	c.workspacesClient = opwc

	solutionsClient := operationsmanagement.NewSolutionsClientWithBaseURI(endpoint, subscriptionId, "Microsoft.OperationsManagement", "solutions", "testing")
	c.configureClient(&solutionsClient.Client, auth)
	c.solutionsClient = solutionsClient

	lsClient := operationalinsights.NewLinkedServicesClientWithBaseURI(endpoint, subscriptionId)
	c.configureClient(&lsClient.Client, auth)
	c.linkedServicesClient = lsClient
}

func (c *ArmClient) registerRecoveryServiceClients(endpoint, subscriptionId string, auth autorest.Authorizer) {
	vaultsClient := recoveryservices.NewVaultsClientWithBaseURI(endpoint, subscriptionId)
	c.configureClient(&vaultsClient.Client, auth)
	c.recoveryServicesVaultsClient = vaultsClient

	protectedItemsClient := backup.NewProtectedItemsGroupClientWithBaseURI(endpoint, subscriptionId)
	c.configureClient(&protectedItemsClient.Client, auth)
	c.recoveryServicesProtectedItemsClient = protectedItemsClient

	protectionPoliciesClient := backup.NewProtectionPoliciesClientWithBaseURI(endpoint, subscriptionId)
	c.configureClient(&protectionPoliciesClient.Client, auth)
	c.recoveryServicesProtectionPoliciesClient = protectionPoliciesClient
}

func (c *ArmClient) registerRedisClients(endpoint, subscriptionId string, auth autorest.Authorizer) {
	redisClient := redis.NewClientWithBaseURI(endpoint, subscriptionId)
	c.configureClient(&redisClient.Client, auth)
	c.redisClient = redisClient

	firewallRuleClient := redis.NewFirewallRulesClientWithBaseURI(endpoint, subscriptionId)
	c.configureClient(&firewallRuleClient.Client, auth)
	c.redisFirewallClient = firewallRuleClient

	patchSchedulesClient := redis.NewPatchSchedulesClientWithBaseURI(endpoint, subscriptionId)
	c.configureClient(&patchSchedulesClient.Client, auth)
	c.redisPatchSchedulesClient = patchSchedulesClient
}

func (c *ArmClient) registerRelayClients(endpoint, subscriptionId string, auth autorest.Authorizer) {
	relayNamespacesClient := relay.NewNamespacesClientWithBaseURI(endpoint, subscriptionId)
	c.configureClient(&relayNamespacesClient.Client, auth)
	c.relayNamespacesClient = relayNamespacesClient
}

func (c *ArmClient) registerResourcesClients(endpoint, subscriptionId string, auth autorest.Authorizer) {
	locksClient := locks.NewManagementLocksClientWithBaseURI(endpoint, subscriptionId)
	c.configureClient(&locksClient.Client, auth)
	c.managementLocksClient = locksClient

	deploymentsClient := resources.NewDeploymentsClientWithBaseURI(endpoint, subscriptionId)
	c.configureClient(&deploymentsClient.Client, auth)
	c.deploymentsClient = deploymentsClient

	resourcesClient := resources.NewClientWithBaseURI(endpoint, subscriptionId)
	c.configureClient(&resourcesClient.Client, auth)
	c.resourcesClient = resourcesClient

	resourceGroupsClient := resources.NewGroupsClientWithBaseURI(endpoint, subscriptionId)
	c.configureClient(&resourceGroupsClient.Client, auth)
	c.resourceGroupsClient = resourceGroupsClient

	subscriptionsClient := subscriptions.NewClientWithBaseURI(endpoint)
	c.configureClient(&subscriptionsClient.Client, auth)
	c.subscriptionsClient = subscriptionsClient

	// this has to come from the Profile since this is shared with Stack
	providersClient := resourcesprofile.NewProvidersClientWithBaseURI(endpoint, subscriptionId)
	c.configureClient(&providersClient.Client, auth)
	c.providersClient = providersClient
}

func (c *ArmClient) registerSchedulerClients(endpoint, subscriptionId string, auth autorest.Authorizer) {
	jobCollectionsClient := scheduler.NewJobCollectionsClientWithBaseURI(endpoint, subscriptionId) //nolint: megacheck
	c.configureClient(&jobCollectionsClient.Client, auth)
	c.schedulerJobCollectionsClient = jobCollectionsClient

	jobsClient := scheduler.NewJobsClientWithBaseURI(endpoint, subscriptionId) //nolint: megacheck
	c.configureClient(&jobsClient.Client, auth)
	c.schedulerJobsClient = jobsClient
}

func (c *ArmClient) registerSearchClients(endpoint, subscriptionId string, auth autorest.Authorizer) {
	searchClient := search.NewServicesClientWithBaseURI(endpoint, subscriptionId)
	c.configureClient(&searchClient.Client, auth)
	c.searchServicesClient = searchClient

	searchAdminKeysClient := search.NewAdminKeysClientWithBaseURI(endpoint, subscriptionId)
	c.configureClient(&searchAdminKeysClient.Client, auth)
	c.searchAdminKeysClient = searchAdminKeysClient
}

func (c *ArmClient) registerSecurityCenterClients(endpoint, subscriptionId string, auth autorest.Authorizer) {
	ascLocation := "Global"

	securityCenterPricingClient := security.NewPricingsClientWithBaseURI(endpoint, subscriptionId, ascLocation)
	c.configureClient(&securityCenterPricingClient.Client, auth)
	c.securityCenterPricingClient = securityCenterPricingClient

	securityCenterContactsClient := security.NewContactsClientWithBaseURI(endpoint, subscriptionId, ascLocation)
	c.configureClient(&securityCenterContactsClient.Client, auth)
	c.securityCenterContactsClient = securityCenterContactsClient

	securityCenterWorkspaceClient := security.NewWorkspaceSettingsClientWithBaseURI(endpoint, subscriptionId, ascLocation)
	c.configureClient(&securityCenterWorkspaceClient.Client, auth)
	c.securityCenterWorkspaceClient = securityCenterWorkspaceClient
}

func (c *ArmClient) registerServiceBusClients(endpoint, subscriptionId string, auth autorest.Authorizer) {
	queuesClient := servicebus.NewQueuesClientWithBaseURI(endpoint, subscriptionId)
	c.configureClient(&queuesClient.Client, auth)
	c.serviceBusQueuesClient = queuesClient

	namespacesClient := servicebus.NewNamespacesClientWithBaseURI(endpoint, subscriptionId)
	c.configureClient(&namespacesClient.Client, auth)
	c.serviceBusNamespacesClient = namespacesClient

	topicsClient := servicebus.NewTopicsClientWithBaseURI(endpoint, subscriptionId)
	c.configureClient(&topicsClient.Client, auth)
	c.serviceBusTopicsClient = topicsClient

	subscriptionsClient := servicebus.NewSubscriptionsClientWithBaseURI(endpoint, subscriptionId)
	c.configureClient(&subscriptionsClient.Client, auth)
	c.serviceBusSubscriptionsClient = subscriptionsClient

	subscriptionRulesClient := servicebus.NewRulesClientWithBaseURI(endpoint, subscriptionId)
	c.configureClient(&subscriptionRulesClient.Client, auth)
	c.serviceBusSubscriptionRulesClient = subscriptionRulesClient
}

func (c *ArmClient) registerServiceFabricClients(endpoint, subscriptionId string, auth autorest.Authorizer) {
	clustersClient := servicefabric.NewClustersClientWithBaseURI(endpoint, subscriptionId)
	c.configureClient(&clustersClient.Client, auth)
	c.serviceFabricClustersClient = clustersClient
}

func (c *ArmClient) registerSignalRClients(endpoint, subscriptionId string, auth autorest.Authorizer) {
	sc := signalr.NewClientWithBaseURI(endpoint, subscriptionId)
	c.configureClient(&sc.Client, auth)
	c.signalRClient = sc
}

func (c *ArmClient) registerStorageClients(endpoint, subscriptionId string, auth autorest.Authorizer) {
	accountsClient := storage.NewAccountsClientWithBaseURI(endpoint, subscriptionId)
	c.configureClient(&accountsClient.Client, auth)
	c.storageServiceClient = accountsClient

	usageClient := storage.NewUsageClientWithBaseURI(endpoint, subscriptionId)
	c.configureClient(&usageClient.Client, auth)
	c.storageUsageClient = usageClient
}

func (c *ArmClient) registerTrafficManagerClients(endpoint, subscriptionId string, auth autorest.Authorizer) {
	endpointsClient := trafficmanager.NewEndpointsClientWithBaseURI(endpoint, c.subscriptionId)
	c.configureClient(&endpointsClient.Client, auth)
	c.trafficManagerEndpointsClient = endpointsClient

	geographicalHierarchiesClient := trafficmanager.NewGeographicHierarchiesClientWithBaseURI(endpoint, subscriptionId)
	c.configureClient(&geographicalHierarchiesClient.Client, auth)
	c.trafficManagerGeographialHierarchiesClient = geographicalHierarchiesClient

	profilesClient := trafficmanager.NewProfilesClientWithBaseURI(endpoint, subscriptionId)
	c.configureClient(&profilesClient.Client, auth)
	c.trafficManagerProfilesClient = profilesClient
}

func (c *ArmClient) registerWebClients(endpoint, subscriptionId string, auth autorest.Authorizer) {
	appServicePlansClient := web.NewAppServicePlansClientWithBaseURI(endpoint, subscriptionId)
	c.configureClient(&appServicePlansClient.Client, auth)
	c.appServicePlansClient = appServicePlansClient

	appsClient := web.NewAppsClientWithBaseURI(endpoint, subscriptionId)
	c.configureClient(&appsClient.Client, auth)
	c.appServicesClient = appsClient
}

func (c *ArmClient) registerPolicyClients(endpoint, subscriptionId string, auth autorest.Authorizer) {
	policyAssignmentsClient := policy.NewAssignmentsClientWithBaseURI(endpoint, subscriptionId)
	c.configureClient(&policyAssignmentsClient.Client, auth)
	c.policyAssignmentsClient = policyAssignmentsClient

	policyDefinitionsClient := policy.NewDefinitionsClientWithBaseURI(endpoint, subscriptionId)
	c.configureClient(&policyDefinitionsClient.Client, auth)
	c.policyDefinitionsClient = policyDefinitionsClient

	policySetDefinitionsClient := policy.NewSetDefinitionsClientWithBaseURI(endpoint, subscriptionId)
	c.configureClient(&policySetDefinitionsClient.Client, auth)
	c.policySetDefinitionsClient = policySetDefinitionsClient
}

func (c *ArmClient) registerManagementGroupClients(endpoint string, auth autorest.Authorizer) {
	managementGroupsClient := managementgroups.NewClientWithBaseURI(endpoint)
	c.configureClient(&managementGroupsClient.Client, auth)
	c.managementGroupsClient = managementGroupsClient

	managementGroupsSubscriptionClient := managementgroups.NewSubscriptionsClientWithBaseURI(endpoint)
	c.configureClient(&managementGroupsSubscriptionClient.Client, auth)
	c.managementGroupsSubscriptionClient = managementGroupsSubscriptionClient
}

var (
	storageKeyCacheMu sync.RWMutex
	storageKeyCache   = make(map[string]string)
)

func (c *ArmClient) getKeyForStorageAccount(ctx context.Context, resourceGroupName, storageAccountName string) (string, bool, error) {
	cacheIndex := resourceGroupName + "/" + storageAccountName
	storageKeyCacheMu.RLock()
	key, ok := storageKeyCache[cacheIndex]
	storageKeyCacheMu.RUnlock()

	if ok {
		return key, true, nil
	}

	storageKeyCacheMu.Lock()
	defer storageKeyCacheMu.Unlock()
	key, ok = storageKeyCache[cacheIndex]
	if !ok {
		accountKeys, err := c.storageServiceClient.ListKeys(ctx, resourceGroupName, storageAccountName)
		if utils.ResponseWasNotFound(accountKeys.Response) {
			return "", false, nil
		}
		if err != nil {
			// We assume this is a transient error rather than a 404 (which is caught above),  so assume the
			// storeAccount still exists.
			return "", true, fmt.Errorf("Error retrieving keys for storage storeAccount %q: %s", storageAccountName, err)
		}

		if accountKeys.Keys == nil {
			return "", false, fmt.Errorf("Nil key returned for storage storeAccount %q", storageAccountName)
		}

		keys := *accountKeys.Keys
		if len(keys) <= 0 {
			return "", false, fmt.Errorf("No keys returned for storage storeAccount %q", storageAccountName)
		}

		keyPtr := keys[0].Value
		if keyPtr == nil {
			return "", false, fmt.Errorf("The first key returned is nil for storage storeAccount %q", storageAccountName)
		}

		key = *keyPtr
		storageKeyCache[cacheIndex] = key
	}

	return key, true, nil
}

func (c *ArmClient) getBlobStorageClientForStorageAccount(ctx context.Context, resourceGroupName, storageAccountName string) (*mainStorage.BlobStorageClient, bool, error) {
	key, accountExists, err := c.getKeyForStorageAccount(ctx, resourceGroupName, storageAccountName)
	if err != nil {
		return nil, accountExists, err
	}
	if !accountExists {
		return nil, false, nil
	}

	storageClient, err := mainStorage.NewClient(storageAccountName, key, c.environment.StorageEndpointSuffix,
		mainStorage.DefaultAPIVersion, true)
	if err != nil {
		return nil, true, fmt.Errorf("Error creating storage client for storage storeAccount %q: %s", storageAccountName, err)
	}

	blobClient := storageClient.GetBlobService()
	return &blobClient, true, nil
}

func (c *ArmClient) getFileServiceClientForStorageAccount(ctx context.Context, resourceGroupName, storageAccountName string) (*mainStorage.FileServiceClient, bool, error) {
	key, accountExists, err := c.getKeyForStorageAccount(ctx, resourceGroupName, storageAccountName)
	if err != nil {
		return nil, accountExists, err
	}
	if !accountExists {
		return nil, false, nil
	}

	storageClient, err := mainStorage.NewClient(storageAccountName, key, c.environment.StorageEndpointSuffix,
		mainStorage.DefaultAPIVersion, true)
	if err != nil {
		return nil, true, fmt.Errorf("Error creating storage client for storage storeAccount %q: %s", storageAccountName, err)
	}

	fileClient := storageClient.GetFileService()
	return &fileClient, true, nil
}

func (c *ArmClient) getTableServiceClientForStorageAccount(ctx context.Context, resourceGroupName, storageAccountName string) (*mainStorage.TableServiceClient, bool, error) {
	key, accountExists, err := c.getKeyForStorageAccount(ctx, resourceGroupName, storageAccountName)
	if err != nil {
		return nil, accountExists, err
	}
	if !accountExists {
		return nil, false, nil
	}

	storageClient, err := mainStorage.NewClient(storageAccountName, key, c.environment.StorageEndpointSuffix,
		mainStorage.DefaultAPIVersion, true)
	if err != nil {
		return nil, true, fmt.Errorf("Error creating storage client for storage storeAccount %q: %s", storageAccountName, err)
	}

	tableClient := storageClient.GetTableService()
	return &tableClient, true, nil
}

func (c *ArmClient) getQueueServiceClientForStorageAccount(ctx context.Context, resourceGroupName, storageAccountName string) (*mainStorage.QueueServiceClient, bool, error) {
	key, accountExists, err := c.getKeyForStorageAccount(ctx, resourceGroupName, storageAccountName)
	if err != nil {
		return nil, accountExists, err
	}
	if !accountExists {
		return nil, false, nil
	}

	storageClient, err := mainStorage.NewClient(storageAccountName, key, c.environment.StorageEndpointSuffix,
		mainStorage.DefaultAPIVersion, true)
	if err != nil {
		return nil, true, fmt.Errorf("Error creating storage client for storage storeAccount %q: %s", storageAccountName, err)
	}

	queueClient := storageClient.GetQueueService()
	return &queueClient, true, nil
}<|MERGE_RESOLUTION|>--- conflicted
+++ resolved
@@ -225,13 +225,9 @@
 	sqlVirtualNetworkRulesClient         sql.VirtualNetworkRulesClient
 
 	// Data Factory
-<<<<<<< HEAD
-	dataFactoryClient        datafactory.FactoriesClient
-	dataFactoryDatasetClient datafactory.DatasetsClient
-=======
 	dataFactoryClient              datafactory.FactoriesClient
+	dataFactoryDatasetClient       datafactory.DatasetsClient
 	dataFactoryLinkedServiceClient datafactory.LinkedServicesClient
->>>>>>> b62a8305
 
 	// Data Lake Store
 	dataLakeStoreAccountClient       storeAccount.AccountsClient
@@ -891,15 +887,13 @@
 	c.configureClient(&dataFactoryClient.Client, auth)
 	c.dataFactoryClient = dataFactoryClient
 
-<<<<<<< HEAD
 	dataFactoryDatasetClient := datafactory.NewDatasetsClientWithBaseURI(endpoint, subscriptionId)
 	c.configureClient(&dataFactoryDatasetClient.Client, auth)
 	c.dataFactoryDatasetClient = dataFactoryDatasetClient
-=======
+
 	dataFactoryLinkedServiceClient := datafactory.NewLinkedServicesClientWithBaseURI(endpoint, subscriptionId)
 	c.configureClient(&dataFactoryLinkedServiceClient.Client, auth)
 	c.dataFactoryLinkedServiceClient = dataFactoryLinkedServiceClient
->>>>>>> b62a8305
 }
 
 func (c *ArmClient) registerDataLakeStoreClients(endpoint, subscriptionId string, auth autorest.Authorizer) {
